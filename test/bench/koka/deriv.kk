// Adapted from: https://raw.githubusercontent.com/leanprover/lean4/IFL19/tests/bench/deriv.ml
type expr
  Val(value : int)
  Var(name : string)
  Add(l:expr, r:expr)
  Mul(l:expr, r:expr)
  Pow(l:expr, r:expr)
  Ln(e:expr)


fun pown(a:int, b:int) : int
  pow(a,b)

<<<<<<< HEAD
fun add(n0:expr,m0:expr) : div expr {
  match(n0,m0) {
=======

fun add(n0:expr,m0:expr) : div expr
  match(n0,m0)
>>>>>>> 798a32ec
    (Val(n),Val(m))        -> Val(n+m)
    (Val(0),f)             -> f
    (f,Val(0))             -> f
    (f,Val(n))             -> add(Val(n),f)
    (Val(n),Add(Val(m),f)) -> add(Val(n+m),f)
    (f,Add(Val(n),g))      -> add(Val(n),add(f,g))
    (Add(f, g), h)         -> add(f,add(g,h))
    (f,g)                  -> Add(f, g)

<<<<<<< HEAD
fun mul(n0:expr,m0:expr) : div expr {
  match (n0,m0) {
=======


fun mul(n0:expr,m0:expr) : div expr
  match (n0,m0)
>>>>>>> 798a32ec
    (Val(n), Val(m))         -> Val(n*m)
    (Val(0), _)              -> Val(0)
    (_, Val(0))              -> Val(0)
    (Val(1), f)              -> f
    (f, Val(1))              -> f
    (f, Val(n))              -> mul(Val(n),f)
    (Val(n), Mul(Val(m), f)) -> mul(Val(n*m),f)
    (f, Mul(Val(n), g))      -> mul(Val(n),mul(f,g))
    (Mul(f, g), h)           -> mul(f,mul(g,h))
    (f, g)                   -> Mul(f, g)

<<<<<<< HEAD
fun powr(m0:expr, n0:expr) : div expr {
  match (m0,n0) {
=======


fun powr(m0:expr, n0:expr) : div expr
  match (m0,n0)
>>>>>>> 798a32ec
    (Val(m), Val(n)) -> Val(pown(m,n))
    (_,  Val(0))     -> Val(1)
    (f, Val(1))      -> f
    (Val(0), _)      -> Val(0)
    (f, g)           -> Pow(f, g)
<<<<<<< HEAD
  }
}

fun ln(n:expr) : expr {
  match(n) {
    (Val(1)) -> Val(0)
    f        -> Ln(f)
  }
}

fun d(^x:string, ^e:expr) : div expr {
  match(e) {
=======



fun ln(n:expr) : expr
  match n
    Val(1) -> Val(0)
    f      -> Ln(f)



fun d(x:string, e:expr) : div expr
  match e
>>>>>>> 798a32ec
    Val(_)     -> Val(0)
    Var(y)     -> if x == y then Val(1) else Val(0)
    Add(f, g)  -> add(d(x,f),d(x,g))
    Mul(f, g)  -> add(mul(f,d(x,g)),mul(g,d(x,f)))
    Pow(f, g)  -> mul(powr(f,g),add(mul(mul(g,d(x,f)),powr(f,Val(-1))),mul(ln(f),d(x,g))))
    Ln(f)      -> mul(d(x,f),powr(f,Val(-1)))

<<<<<<< HEAD
fun count( ^e:expr) : int {
  match(e) {
=======


fun count(e:expr) : int
  match e
>>>>>>> 798a32ec
    Val(_)   -> 1
    Var(_)   -> 1
    Add(f,g) -> count(f) + count(g) // + 1
    Mul(f,g) -> count(f) + count(g) // + 1
    Pow(f,g) -> count(f) + count(g) // + 1
    Ln(f)    -> count(f) // + 1



fun nest_aux(s,f,n,x)
  if n == 0 then x else
    val y = f(s - n, x)
    nest_aux(s,f,n - 1,y)



fun nest(f,n,e)
  nest_aux(n,f,n,e)


fun deriv(i : int, f : expr)
  val d = d("x",f)
  println(show(i+1) ++ " count: " ++ count(d).show) // ++ ", " ++ count(f).show)
  d


fun main()
  val x = Var("x")
  val f = powr(x,x)
  nest(deriv,10,f)
  println("done")
<|MERGE_RESOLUTION|>--- conflicted
+++ resolved
@@ -11,14 +11,9 @@
 fun pown(a:int, b:int) : int
   pow(a,b)
 
-<<<<<<< HEAD
-fun add(n0:expr,m0:expr) : div expr {
-  match(n0,m0) {
-=======
 
 fun add(n0:expr,m0:expr) : div expr
   match(n0,m0)
->>>>>>> 798a32ec
     (Val(n),Val(m))        -> Val(n+m)
     (Val(0),f)             -> f
     (f,Val(0))             -> f
@@ -28,15 +23,10 @@
     (Add(f, g), h)         -> add(f,add(g,h))
     (f,g)                  -> Add(f, g)
 
-<<<<<<< HEAD
-fun mul(n0:expr,m0:expr) : div expr {
-  match (n0,m0) {
-=======
 
 
 fun mul(n0:expr,m0:expr) : div expr
   match (n0,m0)
->>>>>>> 798a32ec
     (Val(n), Val(m))         -> Val(n*m)
     (Val(0), _)              -> Val(0)
     (_, Val(0))              -> Val(0)
@@ -48,34 +38,15 @@
     (Mul(f, g), h)           -> mul(f,mul(g,h))
     (f, g)                   -> Mul(f, g)
 
-<<<<<<< HEAD
-fun powr(m0:expr, n0:expr) : div expr {
-  match (m0,n0) {
-=======
 
 
 fun powr(m0:expr, n0:expr) : div expr
   match (m0,n0)
->>>>>>> 798a32ec
     (Val(m), Val(n)) -> Val(pown(m,n))
     (_,  Val(0))     -> Val(1)
     (f, Val(1))      -> f
     (Val(0), _)      -> Val(0)
     (f, g)           -> Pow(f, g)
-<<<<<<< HEAD
-  }
-}
-
-fun ln(n:expr) : expr {
-  match(n) {
-    (Val(1)) -> Val(0)
-    f        -> Ln(f)
-  }
-}
-
-fun d(^x:string, ^e:expr) : div expr {
-  match(e) {
-=======
 
 
 
@@ -86,9 +57,8 @@
 
 
 
-fun d(x:string, e:expr) : div expr
+fun d(^x:string, ^e:expr) : div expr
   match e
->>>>>>> 798a32ec
     Val(_)     -> Val(0)
     Var(y)     -> if x == y then Val(1) else Val(0)
     Add(f, g)  -> add(d(x,f),d(x,g))
@@ -96,15 +66,10 @@
     Pow(f, g)  -> mul(powr(f,g),add(mul(mul(g,d(x,f)),powr(f,Val(-1))),mul(ln(f),d(x,g))))
     Ln(f)      -> mul(d(x,f),powr(f,Val(-1)))
 
-<<<<<<< HEAD
-fun count( ^e:expr) : int {
-  match(e) {
-=======
 
 
-fun count(e:expr) : int
+fun count(^e:expr) : int
   match e
->>>>>>> 798a32ec
     Val(_)   -> 1
     Var(_)   -> 1
     Add(f,g) -> count(f) + count(g) // + 1
