-----------------------------------------------------------------------------
-- Copyright 2020 Microsoft Corporation, Daan Leijen, Alex Reinking
--
-- This is free software; you can redistribute it and/or modify it under the
-- terms of the Apache License, Version 2.0. A copy of the License can be
-- found in the file "license.txt" at the root of this distribution.
-----------------------------------------------------------------------------
{-# LANGUAGE NamedFieldPuns, GeneralizedNewtypeDeriving  #-}

-----------------------------------------------------------------------------
-- precise automatic reference counting
-----------------------------------------------------------------------------

module Backend.C.Parc ( parcCore ) where

import Lib.Trace (trace)
import Control.Monad
import Control.Monad.Reader
import Control.Monad.State
import Data.Maybe ( catMaybes, fromMaybe )
import Data.Char
import qualified Data.List as L
import qualified Data.Map.Strict as M
import Data.Set ( (\\) )
import qualified Data.Set as S

import Kind.Newtypes
import Type.Type
import qualified Type.Pretty as Pretty

import Lib.PPrint
import Common.NamePrim
import Common.Failure
import Common.Unique
import Common.Syntax

import Core.Core
import Core.CoreVar
import Core.Pretty

import Platform.Runtime (unsafePerformIO)
import qualified System.Environment as Sys

import Backend.C.ParcReuse( genDropReuse, constructorSizeOf )

{-# NOINLINE enabled #-}
enabled :: Bool
enabled = unsafePerformIO $ do
  e <- Sys.lookupEnv "KK_PARC"
  case e of
    Nothing -> return False
    Just val -> return $ map toLower val `elem` ["1", "on", "yes", "true", "y", "t"]

--------------------------------------------------------------------------
-- Reference count transformation
--------------------------------------------------------------------------

parcCore :: Pretty.Env -> Platform -> Newtypes -> Core -> Unique Core
parcCore penv platform newtypes core
  | not enabled = return core
  | otherwise   = do defs <- runParc penv platform newtypes (parcDefGroups True (coreProgDefs core))
                     -- tr defs $
                     return core{coreProgDefs=defs}
  where penv' = penv{Pretty.coreShowDef=True,Pretty.coreShowTypes=False,Pretty.fullNames=False}
        tr d = trace (show (vcat (map (prettyDefGroup penv') d)))

--------------------------------------------------------------------------
-- Definition groups
--------------------------------------------------------------------------

parcDefGroups :: Bool -> DefGroups -> Parc DefGroups
parcDefGroups topLevel = reverseMapM (parcDefGroup topLevel)

parcDefGroup :: Bool -> DefGroup -> Parc DefGroup
parcDefGroup topLevel dg
  = case dg of
      DefRec    defs -> DefRec    <$> reverseMapM (parcDef topLevel) defs
      DefNonRec def  -> DefNonRec <$> parcDef topLevel def

parcDef :: Bool -> Def -> Parc Def
parcDef topLevel def
  = (if topLevel then isolated_ else id) $
    withCurrentDef def $
    do expr <- parcExpr (defExpr def)
       return def{defExpr=expr}

--------------------------------------------------------------------------
-- Main PARC algorithm
--------------------------------------------------------------------------

parcExpr :: Expr -> Parc Expr
parcExpr expr
  = case expr of
      TypeLam tpars body
        -> TypeLam tpars <$> parcExpr body
      TypeApp body targs
        -> (`TypeApp` targs) <$> parcExpr body
      Lam pars eff body
        -> do -- todo: this is a whole second pass. is there any way around this?
              -- maybe we should track a borrowed set and presume owned, instead
              -- of the other way around?
              let caps = freeLocals expr
              let parsSet = S.fromList pars
              (body', live) <- isolateWith S.empty
                             $ withOwned caps  -- captured variables are owned
                             $ ownedInScope parsSet
                             $ parcExpr body
              dups <- foldMapM useTName caps
              assertion ("parcExpr: caps==live" ++ show caps ++ show live ++ show body) (caps == live) $
                return (maybeStats dups $ Lam pars eff body')
      Var tname InfoNone
        -> fromMaybe expr <$> useTName tname
      Var _ _ -- InfoArity/External are not reference-counted
        -> return expr
      App fn args
        -> do args' <- reverseMapM parcExpr args
              fn'   <- parcExpr fn
              return $ App fn' args'
      Lit _
        -> return expr
      Con ctor repr
        -> return expr
      Let [] body
        -> parcExpr body
      Let (DefNonRec def:dgs) body
        -> do body' <- ownedInScope (bv def) $ parcExpr (Let dgs body)
              def'  <- parcDef False def
              return $ makeLet [DefNonRec def'] body'
      Let _ _
        -> failure "Backend.C.Parc.parcExpr"
      Case vars brs | caseIsNormalized vars brs
        -> Case vars <$> parcBranches (varNames vars) brs
      Case _ _
        -> do nexpr <- normalizeCase expr
              parcExpr nexpr

varNames :: [Expr] -> [TName]
varNames (Var tn _:exprs) = tn:varNames exprs
varNames (_:exprs) = varNames exprs
varNames _ = []

parcBranches :: [TName] -> [Branch] -> Parc [Branch]
parcBranches scrutinees brs
  = do live <- getLive
       branchFns <- reverseMapM (parcBranch scrutinees live) brs
       markLives scrutinees
       live' <- getLive
       mapM ($ live') branchFns

parcBranch :: [TName] -> Live -> Branch -> Parc (Live -> Parc Branch)
parcBranch scrutinees live (Branch pats guards)
  = do guardFns <- reverseMapM (parcGuard scrutinees pats live) guards
       return $ \c -> Branch pats <$> mapM ($ c) guardFns

parcGuard :: [TName] -> [Pattern] -> Live -> Guard -> Parc (Live -> Parc Guard)
parcGuard scrutinees pats live (Guard test expr)
  = scoped pvs $
    do (expr', live') <- isolateWith live $ parcExpr expr
       markLives live'
       test' <- withOwned S.empty $ parcExpr test
       return $ \matchLive -> scoped pvs $ do
         let dups = S.intersection pvs live'
         let drops = matchLive \\ live'
         Guard test' <$> parcGuardRC scrutinees pats dups drops expr'
  where pvs = bv pats

type Dups   = TNames
type Drops  = TNames

data DropRec = Drop TName | Reuse TName
type DropRecs = [DropRec]

getDropVar :: DropRec -> TName
getDropVar (Drop tn) = tn
getDropVar (Reuse tn) = tn

-- maps reused name to its token variable and scan count
type ReuseInfo = M.Map TName (TName, Expr)

parcGuardRC :: [TName] -> [Pattern] -> Dups -> Drops -> Expr -> Parc Expr
parcGuardRC scrutinees pats dups drops body
  = do aliases <- aliasMap scrutinees pats
       let (reuses, body') = extractReuse body
       let reuseInfo = M.fromList reuses
       let drops' = map Drop (S.toList drops) ++ map (Reuse . fst) reuses
       let reuseBindings = [DefNonRec (makeTDef tname genReuseNull) | (_,(tname,_)) <- reuses]
       rcStats <- optimizeGuard aliases reuseInfo dups drops'
       return $ makeLet reuseBindings (maybeStats rcStats body')

extractReuse :: Expr -> ([(TName, (TName, Expr))], Expr)
extractReuse expr
  = let (dgs, body) = collectLets [] expr
        (reuses, dgs') = extractReuses dgs
     in (reuses, makeLet dgs' body)
  where
    extractReuses (DefNonRec (Def x tp (App (Var reuse _) [Var y InfoNone, scanCount]) Private DefVal _ _ _):dgs)
      | getName reuse == nameDropReuse
          = let (rs,dgs') = extractReuses dgs
                r = (y, (TName x tp, scanCount))
             in (r:rs, dgs')
    extractReuses defs = ([], defs)

    collectLets acc (Let dgs body) = collectLets (dgs:acc) body
    collectLets acc expr = (concat (reverse acc), expr)

-- maps a name to its children
type AliasMap = M.Map TName AliasInfo

data AliasInfo = AliasInfo{ children :: TNames, scanFields :: Maybe (Bool,Int)  }


-- TODO:
-- 1. what about non-heap allocated data? (always unique)
-- 2. what about value types with references? (need type-specific dup/drop but have no refcount)
-- 3. interaction with borrowed names
-- order invariant:
--  all dups before drops, and drops before drop-reuses, and,
--  within drops and dropr-reuses, each are ordered by pattern tree depth:
--   parents must appear before children.
-- note: all drops are "tree" disjoint, none is a parent of another.
optimizeGuard :: AliasMap -> ReuseInfo -> Dups -> DropRecs -> Parc [Maybe Expr]
optimizeGuard aliases ri = opt
  where
    childrenOf x
      = case M.lookup x aliases of
          Just ai -> children ai
          Nothing -> S.empty
    isChildOf parent x
      = S.member x (childrenOf parent)
    isDescendentOf parent x
      = let ys = childrenOf parent
         in not (S.null ys) && (S.member x ys || any (`isDescendentOf` x) ys)
         
    scanFieldsOf x
      = case M.lookup x aliases of
          Just (AliasInfo _ sc) -> sc
          Nothing -> Nothing
          
    genDropRec :: DropRec -> Parc (Maybe Expr)
    genDropRec (Drop tn) = genDrop tn (scanFieldsOf tn)
    genDropRec (Reuse tn)
      = case M.lookup tn ri of
          Just (r,scan) 
            -> -- assertion "wrong scan fields in reuse" (snd (maybe (False,0) (scanFieldsOf tn)) == scan)  $
               return (Just (genDropReuse tn scan))
          _ -> failure $ "Backend.C.Parc.genDropRec: cannot find: " ++ show tn
          

    opt :: Dups -> DropRecs -> Parc [Maybe Expr]
    opt dups []
<<<<<<< HEAD
      | S.null dups = return []
      | otherwise   = foldMapM genDup dups
    opt dups dropRecs
      | S.null dups = foldMapM genDropRec dropRecs
    opt dups (Reuse y:ys)   -- due to ordering, there are no further drops
      | S.member y dups     
          = -- can never reuse as it is dup'd: remove dup/drop-reuse pair
            do rest <- opt (S.delete y dups) ys
               set <- genSetNull ri y
               return $ rest ++ [set]
    opt dups (Drop y:ys)
      | S.member y dups
          = opt (S.delete y dups) ys   -- dup/drop cancels
=======
      = foldMapM genDup dups
    opt dups dropRecs | S.null dups
      = foldMapM (genDropRec ri) dropRecs
>>>>>>> c3378695
    opt dups (yRec:ys)  -- due to order, parents are first; if this would not be the case specialization opportunities may be lost
      = do newtypes <- getNewtypes
           platform <- getPlatform
           let y = getDropVar yRec
           case yRec of
             -- due to ordering, there are no further drops
             Reuse _ | S.member y dups
               -- can never reuse as it is dup'd: remove dup/drop-reuse pair
               -> do rest <- opt (S.delete y dups) ys
                     set <- genSetNull ri y
                     return $ rest ++ [set]
             Drop _ | S.member y dups
               -> opt (S.delete y dups) ys -- dup/drop cancels
             Drop _ | Just x <- forwardingChild newtypes platform dups y
               -- cancel with boxes, value types that simply
               -- forward their drops to their children
               -> opt (S.delete x dups) ys
             _ -> do let (yDups, dups') = S.partition (isDescendentOf y) dups
                     let (yRecs, ys')   = L.partition (isDescendentOf y . getDropVar) ys
                     rest    <- opt dups' ys'             -- optimize outside the y tree
                     inlined <- inline yDups yRec yRecs   -- specialize the y tree
                     return $ rest ++ [inlined]

    forwardingChild :: Newtypes -> Platform -> Dups -> TName -> Maybe TName
    forwardingChild newtypes platform dups y
      | [x] <- S.toList (S.filter (isChildOf y) dups)
      = let ty = typeOf y
         in case getValueForm' newtypes ty of
              Just ValueOneScan -> Just x
              Just _            -> Nothing
              Nothing -> case getBoxForm' platform newtypes (typeOf x) of
                           BoxIdentity | isBoxType ty -> Just x
                           _ -> Nothing
    forwardingChild _ _ _ _
      = Nothing

    inline dups v drops     -- dups and drops are descendents of v
      = Just <$>
        do xShared <- opt dups drops   -- for the non-unique branch
           xUnique <- opt dups $
                      map Drop (S.toList . childrenOf $ getDropVar v) ++ drops -- drop direct children in unique branch (note: `v \notin drops`)
           xDecRef <- genDecRef (getDropVar v)
           case v of
             Reuse y
               -> do xReuse   <- genReuseAssign ri y
                     xSetNull <- genSetNull ri y
                     return $ makeIfExpr (genIsUnique y)
                                (maybeStatsUnit (xUnique ++ [xReuse]))
                                (maybeStatsUnit (xShared ++ [xDecRef, xSetNull]))
             Drop y | isFun (typeOf y) || isTypeInt (typeOf y)
               -- don't specialize certain primitives
               -> do xDrop <- genDrop y
                     return (maybeStatsUnit (xShared ++ [xDrop]))
             Drop y
<<<<<<< HEAD
               -> do let regularDrop = do xdrop <- genDrop y (scanFieldsOf y)
                                          return $ Just (maybeStatsUnit (xdups ++ [xdrop]))
                     valueForm <- getValueForm (typeOf y)
                     case valueForm of
                       Just vform 
                        -> case vform of
                             ValueOneScan-> case S.toList dups of
                                              [dupVar] | isChildOf y dupVar
                                                -> -- dup followed by drop of value of that one member; for example: Optional unpacking
                                                   return Nothing
                                              _ -> regularDrop
                             ValueAllRaw -> return (Just (maybeStatsUnit xdups))  -- no drop needed; note: no need to do this already checked in genDup/genDrop
                             ValueOther  -> regularDrop   
                       Nothing 
                        -> if isBoxType (typeOf y)
                             then case S.toList dups of
                                    [dupVar] | isChildOf y dupVar
                                      -> do bc <- getBoxForm (typeOf dupVar)
                                            case bc of
                                              BoxIdentity -> return Nothing   -- cancel with single field box                                              
                                              _ -> regularDrop
                                    _ -> regularDrop
                            else if (isFun (typeOf y) || isTypeInt (typeOf y))  -- don't specialize certain primitives 
                             then regularDrop
                             else do xFree <- genFree y
                                     return $ Just $ makeIfExpr (genIsUnique y)
                                                       (maybeStatsUnit (xdrops ++ [xFree]))
                                                       (maybeStatsUnit (xdups ++ [xDecRef]))
=======
               -> do xFree <- genFree y
                     return $ makeIfExpr (genIsUnique y)
                                (maybeStatsUnit (xUnique ++ [xFree]))
                                (maybeStatsUnit (xShared ++ [xDecRef]))
>>>>>>> c3378695




genSetNull :: ReuseInfo -> TName -> Parc (Maybe Expr)
genSetNull ri x = genReuseAssignEx ri x True

genReuseAssign :: ReuseInfo -> TName -> Parc (Maybe Expr)
genReuseAssign ri x = genReuseAssignEx ri x False

genReuseAssignEx :: ReuseInfo -> TName -> Bool -> Parc (Maybe Expr)
genReuseAssignEx ri x setNull =
  return $ do
    (r, scan) <- M.lookup x ri  -- TODO: failure if not found
    let assign = TName nameAssignReuse (TFun [(nameNil,typeReuse),(nameNil,typeOf x)] typeTotal typeUnit)
        arg    = if setNull then genReuseNull else genReuseAddress x
    return (App (Var assign (InfoExternal [(C, "#1 = #2")])) [Var r InfoNone, arg])

aliasMap :: [TName] -> [Pattern] -> Parc AliasMap
aliasMap scrutineeNames pats
  = do ms <- zipWithM aliasesOf scrutineeNames pats
       return (M.unionsWith noDup ms)
  where aliasesOf :: TName -> Pattern -> Parc AliasMap
        aliasesOf parent pat
          = case pat of
              PatCon{patConPatterns,patConName,patConRepr}
                -> do ms <- mapM aliases patConPatterns
                      sc <- getConstructorSize patConName patConRepr
                      let m  = M.unionsWith noDup ms
                          ai = AliasInfo (tnamesFromList (map patName patConPatterns)) (Just sc)
                      return (M.insert parent ai m)
              PatVar{patName,patPattern}
                -> do m <- aliasesOf patName patPattern
                      case M.lookup patName m of
                        Just ai -> return (M.insert parent ai m)   -- same children as parent == patName
                        Nothing -> failure $ ("Backend.C.Parc.aliasMap: unbound alias: " ++ show patName)
<<<<<<< HEAD
              PatLit _ 
                -> return (M.singleton parent (AliasInfo tnamesEmpty (Just (False,0))))
=======
              PatLit _
                -> return (M.singleton parent (AliasInfo tnamesEmpty (Just 0)))
>>>>>>> c3378695
              PatWild
                -> return (M.singleton parent (AliasInfo tnamesEmpty Nothing))

        aliases :: Pattern -> Parc AliasMap
        aliases pat
          = case pat of
              PatVar{patName,patPattern}
                -> aliasesOf patName patPattern
              PatCon{patConPatterns}
                -> failure $ ("Backend.C.Parc.aliasMap: unnamed nested pattern")
                   -- do ms <- mapM aliases patConPatterns
                   --    return (M.unionsWith noDup ms)
              _ -> return M.empty

        noDup :: AliasInfo -> AliasInfo -> AliasInfo
        noDup ai1 ai2 = failure $ "Backend.C.Parc.aliasMap.noDup: duplicate pattern names"

        mergeInfo :: AliasInfo -> AliasInfo -> AliasInfo
        mergeInfo (AliasInfo children1 sc1) (AliasInfo children2 sc2)
          = AliasInfo (S.union children1 children2) (mergeMaybe sc1 sc2)

        mergeMaybe Nothing y = y
        mergeMaybe x _       = x

-- Generate a reuse a block
genReuseAddress :: TName -> Expr
genReuseAddress tname
  = App (Var (TName nameReuse funTp) (InfoExternal [(C, "reuse_datatype(#1,current_context())")])) [Var tname InfoNone]
  where
    tp    = typeOf tname
    funTp = TFun [(nameNil,tp)] typeTotal typeReuse

--------------------------------------------------------------------------
-- Case normalization
--------------------------------------------------------------------------

caseIsNormalized :: [Expr] -> [Branch] -> Bool
caseIsNormalized exprs branches
  = all isExprVar exprs && all (not . mightAlias) branches
  where isExprVar Var{}   = True
        isExprVar _       = False
        isPatVar PatVar{} = True
        isPatVar _        = False
        mightAlias Branch{branchPatterns}
          = any isPatVar branchPatterns

normalizeCase :: Expr -> Parc Expr
normalizeCase Case{caseExprs, caseBranches}
  = do (vexprs, dgs) <- unzip <$> reverseMapM caseExpandExpr caseExprs
       let brs' = map (normalizeBranch vexprs) caseBranches
       return $ makeLet (catMaybes dgs) (Case vexprs brs')
normalizeCase _
  = failure "Backend.C.Parc.normalizeCase"

-- Generate variable names for scrutinee expressions
caseExpandExpr :: Expr -> Parc (Expr, Maybe DefGroup)
caseExpandExpr x@Var{} = return (x, Nothing)
caseExpandExpr x = do name <- uniqueName "match"
                      let def = DefNonRec (makeDef name x)
                      let var = Var (TName name (typeOf x)) InfoNone
                      return (var, Just def)

normalizeBranch :: [Expr] -> Branch -> Branch
normalizeBranch vexprs br@Branch{branchPatterns, branchGuards}
  = let nameMapping pat new
           = case pat of
               PatVar old pat' -> (Just (old, new), pat')
               _ -> (Nothing, pat)
        (newNames, pats') = unzip $ zipWith nameMapping branchPatterns vexprs
        guards' = catMaybes newNames |~> branchGuards
     in Branch pats' guards'

--------------------------------------------------------------------------
-- Convenience methods for inserting PARC ops
--------------------------------------------------------------------------

useTName :: TName -> Parc (Maybe Expr)
useTName tname
  = do live <- isLive tname
       borrowed <- isBorrowed tname
       markLive tname
       if live || borrowed
         then genDup tname
         else return Nothing

-----------------------------------------------------------
-- Optimize boxed reference counting
-----------------------------------------------------------

data BoxForm = BoxIdentity   -- directly in the box itself (`int` or any regular datatype)
             | BoxRaw        -- (possibly) heap allocated raw bits (`int64`)
             | BoxValue      -- (possibly) heap allocated value with scan fields (`maybe<int>`)
             deriving(Eq,Ord,Enum,Show)

getBoxForm' :: Platform -> Newtypes -> Type -> BoxForm
getBoxForm' platform newtypes tp
  = case getDataDefRepr' newtypes tp of
      (DataDefValue _ 0, _) -- 0 scan fields
        -> case extractDataDefType tp of
             Just name
               | name `elem` [nameTpInt, nameTpChar, nameTpInt8, nameTpInt16, nameTpByte] ||
                 ((name `elem` [nameTpInt32, nameTpFloat32]) && sizePtr platform > 4)
                   -> BoxIdentity
             _ -> BoxRaw
      (DataDefValue _ _, _)
        -> BoxValue
      _ -> BoxIdentity

getBoxForm :: Type -> Parc BoxForm
getBoxForm tp
 = do platform <- getPlatform
      newtypes <- getNewtypes
      return $ getBoxForm' platform newtypes tp

-----------------------------------------------------------
-- Optimize boxed reference counting
-----------------------------------------------------------

-- value types with reference fields still need a drop
needsDupDrop :: Type -> Parc Bool
needsDupDrop tp
  = do repr <- getDataDefRepr tp
       return $ case repr of
         (DataDefValue _ 0, _) -> False
         _                     -> True

isValueType :: Type -> Parc Bool
isValueType tp
  = do repr <- getDataDefRepr tp
       return $ case repr of
         (DataDefValue _ _, _) -> True
         _                     -> False

data ValueForm
  = ValueAllRaw   -- just bits
  | ValueOneScan  -- one heap allocated member
  | ValueOther

getValueForm' :: Newtypes -> Type -> Maybe ValueForm
getValueForm' newtypes tp
  = case getDataDefRepr' newtypes tp of
      (DataDefValue _ 0, _) -> Just ValueAllRaw
      (DataDefValue 0 1, _) -> Just ValueOneScan
      (DataDefValue _ _, _) -> Just ValueOther
      _                     -> Nothing

getValueForm :: Type -> Parc (Maybe ValueForm)
getValueForm tp = (`getValueForm'` tp) <$> getNewtypes

-- Generate a dup/drop over a given (locally bound) name
-- May return Nothing if the type never needs a dup/drop (like an `int32` or `bool`)
genDupDrop :: Bool -> TName -> Maybe (Bool,Int) -> Parc (Maybe Expr)
genDupDrop isDup tname (Just (True,0))  -- singleton
  = return Nothing
genDupDrop isDup tname mbScanCount
  = do let tp = typeOf tname
       repr <- getDataDefRepr tp
       borrowed <- isBorrowed tname
       return $
         if borrowed && not isDup
           then Nothing
           else case repr of
                 (DataDefValue _ 0, _) -> Nothing  -- no scan fields
                 _ -> Just (dupDropFun isDup tp mbScanCount (Var tname InfoNone))

genDup name     = genDupDrop True name Nothing
genDrop name sc = genDupDrop False name sc

-- get the dup/drop function
dupDropFun :: Bool -> Type -> Maybe (Bool,Int) -> Expr -> Expr
dupDropFun False {-drop-} tp (Just (_,scanFields)) arg  -- drop with known number of scan fields
  = App (Var (TName name coerceTp) (InfoExternal [(C, "dropn(#1,#2)")])) [arg,makeInt32 (toInteger scanFields)]  
  where
    name = nameDrop
    coerceTp = TFun [(nameNil,tp),(nameNil,typeInt32)] typeTotal typeUnit
dupDropFun isDup tp mbScanCount arg
  = App (Var (TName name coerceTp) (InfoExternal [(C, (if isDup then "dup" else "drop") ++ "(#1)")])) [arg]
  where
    name = if isDup then nameDup else nameDrop
    coerceTp = TFun [(nameNil,tp)] typeTotal (if isDup then tp else typeUnit)

-- Generate a test if a (locally bound) name is unique
genIsUnique :: TName -> Expr
genIsUnique tname
  = App (Var (TName nameIsUnique funTp) (InfoExternal [(C, "is_unique(#1)")]))
        [Var tname InfoNone]
  where funTp = TFun [(nameNil, typeOf tname)] typeTotal typeBool

-- Generate a free of a constructor
genFree :: TName -> Parc (Maybe Expr)
genFree tname
  = return $ Just $
      App (Var (TName nameFree funTp) (InfoExternal [(C, "runtime_free(#1)")]))
        [Var tname InfoNone]
  where funTp = TFun [(nameNil, typeOf tname)] typeTotal typeUnit

-- Generate a ref-count drop of a constructor
genDecRef :: TName -> Parc (Maybe Expr)
genDecRef tname
  = do needs <- needsDupDrop (typeOf tname)
       if not needs
         then return Nothing
         else return $ Just $
                        App (Var (TName nameDecRef funTp) (InfoExternal [(C, "decref(#1,current_context())")]))
                            [Var tname InfoNone]
  where
    funTp = TFun [(nameNil, typeOf tname)] typeTotal typeUnit


-- Generate a reuse free of a constructor
genFreeReuse :: TName -> Expr
genFreeReuse tname
  = App (Var (TName nameFreeReuse funTp) (InfoExternal [(C, "free_reuse(#1)")]))
        [Var tname InfoNone]
  where funTp = TFun [(nameNil, typeOf tname)] typeTotal typeReuse

-- Get a null token for reuse inlining
genReuseNull :: Expr
genReuseNull
  = App (Var (TName nameReuseNull funTp) (InfoExternal [(C, "reuse_null")])) []
  where funTp = TFun [] typeTotal typeReuse


--------------------------------------------------------------------------
-- Utilities for readability
--------------------------------------------------------------------------

reverseMapM :: Monad m => (a -> m b) -> [a] -> m [b]
reverseMapM action args =
  do args' <- mapM action (reverse args)
     return $ reverse args'

-- for mapping over a set and collecting the results into a list.
foldMapM :: (Monad m, Foldable t) => (a -> m b) -> t a -> m [b]
foldMapM f = foldr merge (return [])
  where merge x r = do y <- f x
                       (y:) <$!> r

maybeStats :: [Maybe Expr] -> Expr -> Expr
maybeStats xs expr
  = makeStats (catMaybes xs ++ [expr])

maybeStatsUnit :: [Maybe Expr] -> Expr
maybeStatsUnit xs
  = case catMaybes xs of
      []    -> exprUnit
      stats -> makeStats stats


--------------------------------------------------------------------------
-- Parc monad
--------------------------------------------------------------------------

-----------------
-- definitions --

type Owned = TNames
data Env = Env { currentDef :: [Def],
                 prettyEnv :: Pretty.Env,
                 platform  :: Platform,
                 newtypes  :: Newtypes,
                 owned     :: Owned
               }

type Live = TNames
data ParcState = ParcState { uniq :: Int,
                             live :: Live
                           }

type ParcM a = ReaderT Env (State ParcState) a
newtype Parc a = Parc (ParcM a)
  deriving (Functor, Applicative, Monad, MonadReader Env, MonadState ParcState)

instance HasUnique Parc where
  updateUnique f = do { old <- getUniq; modifyUniq f; return old }
  setUnique = setUniq

withEnv :: (Env -> Env) -> Parc a -> Parc a
withEnv = local

getEnv :: Parc Env
getEnv = ask

updateSt :: (ParcState -> ParcState) -> Parc ()
updateSt = modify

getSt :: Parc ParcState
getSt = get

runParc :: Pretty.Env -> Platform -> Newtypes -> Parc a -> Unique a
runParc penv platform newtypes (Parc action)
  = withUnique $ \u ->
      let env = Env [] penv platform newtypes S.empty
          st = ParcState u S.empty
          (val, st') = runState (runReaderT action env) st
       in (val, uniq st')

-------------------
-- env accessors --

getCurrentDef :: Parc [Def]
getCurrentDef = currentDef <$> getEnv

withCurrentDef :: Def -> Parc a -> Parc a
withCurrentDef def = withEnv (\e -> e { currentDef = def : currentDef e })

--

getPrettyEnv :: Parc Pretty.Env
getPrettyEnv = prettyEnv <$> getEnv

withPrettyEnv :: (Pretty.Env -> Pretty.Env) -> Parc a -> Parc a
withPrettyEnv f = withEnv (\e -> e { prettyEnv = f (prettyEnv e) })

--

getNewtypes :: Parc Newtypes
getNewtypes = newtypes <$> getEnv

withNewtypes :: (Newtypes -> Newtypes) -> Parc a -> Parc a
withNewtypes f = withEnv (\e -> e { newtypes = f (newtypes e) })

getPlatform :: Parc Platform
getPlatform = platform <$> getEnv


getConstructorSize :: TName -> ConRepr -> Parc (Bool {-singleton?-},Int)  
getConstructorSize conName conRepr
  = do platform <- getPlatform
       newtypes <- getNewtypes
<<<<<<< HEAD
       let (size,scan) = (constructorSizeOf platform newtypes conName conRepr)
       return ((size == 0), scan)
       
=======
       return (snd $ constructorSizeOf platform newtypes conName conRepr)

>>>>>>> c3378695
--

getOwned :: Parc Owned
getOwned = owned <$> getEnv

updateOwned :: (Owned -> Owned) -> Parc a -> Parc a
updateOwned f = withEnv (\e -> e { owned = f (owned e) })

---------------------
-- state accessors --

getUniq :: Parc Int
getUniq = uniq <$> getSt

modifyUniq :: (Int -> Int) -> Parc ()
modifyUniq f = updateSt (\s -> s { uniq = f (uniq s) })

setUniq :: Int -> Parc ()
setUniq = modifyUniq . const

--

getLive :: Parc Live
getLive = live <$> getSt

modifyLive :: (Live -> Live) -> Parc ()
modifyLive f = updateSt (\s -> s { live = f (live s) })

setLive :: Live -> Parc ()
setLive = modifyLive . const

-----------------------------
-- owned name abstractions --

isOwned :: TName -> Parc Bool
isOwned tn = S.member tn <$> getOwned

isBorrowed :: TName -> Parc Bool
isBorrowed tn = not <$> isOwned tn

withOwned :: Owned -> Parc a -> Parc a
withOwned = updateOwned . const

extendOwned :: Owned -> Parc a -> Parc a
extendOwned = updateOwned . S.union

-------------------------------
-- live set abstractions --

-- only add locals (can happen with scrutinees)
markLive :: TName -> Parc ()
markLive tname
  = unless (isQualified (getName tname))
  $ modifyLive (S.insert tname)

markLives :: Foldable t => t TName -> Parc ()
markLives = mapM_ markLive

forget :: TNames -> Parc ()
forget tns = modifyLive (\\ tns)

isLive :: TName -> Parc Bool
isLive name = S.member name <$> getLive

isolated :: Parc a -> Parc (a, Live)
isolated action
  = do live <- getLive
       x <- action
       live' <- getLive
       setLive live
       return (x, live')

isolated_ :: Parc a -> Parc a
isolated_ action = fst <$> isolated action

isolateWith :: Live -> Parc a -> Parc (a, Live)
isolateWith live action
  = isolated $
    do setLive live
       action

------------------------
-- scope abstractions --

scoped :: TNames -> Parc a -> Parc a
scoped vars action
  = do expr <- extendOwned vars action
       forget vars
       return expr

ownedInScope :: TNames -> Parc Expr -> Parc Expr
ownedInScope vars action
  = scoped vars $
      do expr <- action
         live <- getLive
         drops <- foldMapM (\name -> genDrop name Nothing) (vars \\ live)
         return $ maybeStats drops expr

--------------------------------------------------------------------------
-- Tracing
--------------------------------------------------------------------------

parcTraceDoc :: (Pretty.Env -> Doc) -> Parc ()
parcTraceDoc f
 = do pretty <- getPrettyEnv
      parcTrace (show (f pretty))

parcTrace :: String -> Parc ()
parcTrace msg
 = do defs <- getCurrentDef
      trace ("Core.Parc: " ++ show (map defName defs) ++ ": " ++ msg) $ return ()

----------------

getDataDefRepr' :: Newtypes -> Type -> (DataDef, DataRepr)
getDataDefRepr' newtypes tp
  = case extractDataDefType tp of
      Nothing -> (DataDefNormal, DataNormal True)
      Just name | name == nameBoxCon -> (DataDefNormal, DataNormal False)
      Just name -> case newtypesLookupAny name newtypes of
                      Nothing -> failure $ "Core.Parc.getDataDefRepr: cannot find type: " ++ show name
                      Just di -> (dataInfoDef di, fst (getDataRepr di))

getDataDefRepr :: Type -> Parc (DataDef, DataRepr)
getDataDefRepr tp
  = do newtypes <- getNewtypes
       return $ getDataDefRepr' newtypes tp

extractDataDefType :: Type -> Maybe Name
extractDataDefType tp
  = case expandSyn tp of
      TApp t _      -> extractDataDefType t
      TForall _ _ t -> extractDataDefType t
      TCon tc       -> Just (typeConName tc)
      _             -> Nothing


isBoxType :: Type -> Bool
isBoxType (TCon (TypeCon name _))  = name == nameTpBox
isBoxType (TVar _)                 = True
isBoxType (TSyn _ _ tp)            = isBoxType tp
isBoxType (TApp tp _)              = isBoxType tp
isBoxType _                        = False -- trace ("not a box: " ++ show (pretty tp))  False<|MERGE_RESOLUTION|>--- conflicted
+++ resolved
@@ -248,25 +248,9 @@
 
     opt :: Dups -> DropRecs -> Parc [Maybe Expr]
     opt dups []
-<<<<<<< HEAD
-      | S.null dups = return []
-      | otherwise   = foldMapM genDup dups
-    opt dups dropRecs
-      | S.null dups = foldMapM genDropRec dropRecs
-    opt dups (Reuse y:ys)   -- due to ordering, there are no further drops
-      | S.member y dups     
-          = -- can never reuse as it is dup'd: remove dup/drop-reuse pair
-            do rest <- opt (S.delete y dups) ys
-               set <- genSetNull ri y
-               return $ rest ++ [set]
-    opt dups (Drop y:ys)
-      | S.member y dups
-          = opt (S.delete y dups) ys   -- dup/drop cancels
-=======
       = foldMapM genDup dups
     opt dups dropRecs | S.null dups
-      = foldMapM (genDropRec ri) dropRecs
->>>>>>> c3378695
+      = foldMapM genDropRec dropRecs
     opt dups (yRec:ys)  -- due to order, parents are first; if this would not be the case specialization opportunities may be lost
       = do newtypes <- getNewtypes
            platform <- getPlatform
@@ -318,44 +302,13 @@
                                 (maybeStatsUnit (xShared ++ [xDecRef, xSetNull]))
              Drop y | isFun (typeOf y) || isTypeInt (typeOf y)
                -- don't specialize certain primitives
-               -> do xDrop <- genDrop y
+               -> do xDrop <- genDrop y (scanFieldsOf y)
                      return (maybeStatsUnit (xShared ++ [xDrop]))
              Drop y
-<<<<<<< HEAD
-               -> do let regularDrop = do xdrop <- genDrop y (scanFieldsOf y)
-                                          return $ Just (maybeStatsUnit (xdups ++ [xdrop]))
-                     valueForm <- getValueForm (typeOf y)
-                     case valueForm of
-                       Just vform 
-                        -> case vform of
-                             ValueOneScan-> case S.toList dups of
-                                              [dupVar] | isChildOf y dupVar
-                                                -> -- dup followed by drop of value of that one member; for example: Optional unpacking
-                                                   return Nothing
-                                              _ -> regularDrop
-                             ValueAllRaw -> return (Just (maybeStatsUnit xdups))  -- no drop needed; note: no need to do this already checked in genDup/genDrop
-                             ValueOther  -> regularDrop   
-                       Nothing 
-                        -> if isBoxType (typeOf y)
-                             then case S.toList dups of
-                                    [dupVar] | isChildOf y dupVar
-                                      -> do bc <- getBoxForm (typeOf dupVar)
-                                            case bc of
-                                              BoxIdentity -> return Nothing   -- cancel with single field box                                              
-                                              _ -> regularDrop
-                                    _ -> regularDrop
-                            else if (isFun (typeOf y) || isTypeInt (typeOf y))  -- don't specialize certain primitives 
-                             then regularDrop
-                             else do xFree <- genFree y
-                                     return $ Just $ makeIfExpr (genIsUnique y)
-                                                       (maybeStatsUnit (xdrops ++ [xFree]))
-                                                       (maybeStatsUnit (xdups ++ [xDecRef]))
-=======
                -> do xFree <- genFree y
                      return $ makeIfExpr (genIsUnique y)
                                 (maybeStatsUnit (xUnique ++ [xFree]))
                                 (maybeStatsUnit (xShared ++ [xDecRef]))
->>>>>>> c3378695
 
 
 
@@ -392,13 +345,8 @@
                       case M.lookup patName m of
                         Just ai -> return (M.insert parent ai m)   -- same children as parent == patName
                         Nothing -> failure $ ("Backend.C.Parc.aliasMap: unbound alias: " ++ show patName)
-<<<<<<< HEAD
               PatLit _ 
                 -> return (M.singleton parent (AliasInfo tnamesEmpty (Just (False,0))))
-=======
-              PatLit _
-                -> return (M.singleton parent (AliasInfo tnamesEmpty (Just 0)))
->>>>>>> c3378695
               PatWild
                 -> return (M.singleton parent (AliasInfo tnamesEmpty Nothing))
 
@@ -729,14 +677,9 @@
 getConstructorSize conName conRepr
   = do platform <- getPlatform
        newtypes <- getNewtypes
-<<<<<<< HEAD
        let (size,scan) = (constructorSizeOf platform newtypes conName conRepr)
        return ((size == 0), scan)
        
-=======
-       return (snd $ constructorSizeOf platform newtypes conName conRepr)
-
->>>>>>> c3378695
 --
 
 getOwned :: Parc Owned
