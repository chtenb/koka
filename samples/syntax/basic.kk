--- conflicted
+++ resolved
@@ -97,14 +97,7 @@
 // which is equivalent to:
 pub fun increment2(xs) {
   xs.map(fn(x){ x + 1 }).filter(fn(x){ x > 2 })
-<<<<<<< HEAD
 }
 
-pub fun show(l: list<()>): string
-  ""
-
 pub fun example-trace(): ()
-  trace-info("Hello")
-=======
-}
->>>>>>> 03793a95
+  trace-info("Hello")