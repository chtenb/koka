-----------------------------------------------------------------------------
-- Copyright 2020 Microsoft Corporation, Daan Leijen, Alex Reinking
--
-- This is free software; you can redistribute it and/or modify it under the
-- terms of the Apache License, Version 2.0. A copy of the License can be
-- found in the file "license.txt" at the root of this distribution.
-----------------------------------------------------------------------------
{-# LANGUAGE NamedFieldPuns, GeneralizedNewtypeDeriving  #-}

-----------------------------------------------------------------------------
-- constructor reuse analysis
-----------------------------------------------------------------------------

module Backend.C.ParcReuse ( parcReuseCore ) where

import Lib.Trace (trace)
import Control.Monad
import Control.Monad.Reader
import Control.Monad.State
import Data.Char
import Data.Maybe (catMaybes)
import qualified Data.Set as S
import qualified Data.IntMap as M

import Kind.Newtypes
import Type.Type
import qualified Type.Pretty as Pretty

import Lib.PPrint
import Common.NamePrim
import Common.Failure
import Common.Unique
import Common.Syntax

import Core.Core
import Core.Pretty


import Platform.Runtime (unsafePerformIO)
import qualified System.Environment as Sys

{-# NOINLINE enabled #-}
enabled :: Bool
enabled = unsafePerformIO $ do
  e <- Sys.lookupEnv "KK_PARC"
  case e of
    Nothing -> return False
    Just val -> return $ map toLower val `elem` ["1", "on", "yes", "true", "y", "t"]

--------------------------------------------------------------------------
-- Reference count transformation
--------------------------------------------------------------------------

parcReuseCore :: Pretty.Env -> Platform -> Newtypes -> Core -> Unique Core
parcReuseCore penv platform newtypes core
  | not enabled = return core
<<<<<<< HEAD
  | otherwise   = do let defs = tr (coreProgDefs core) $ coreProgDefs core
                     defs' <- runReuse penv newtypes (ruDefGroups True defs)
                     tr defs' $ return core{ coreProgDefs  = defs' }
  where penv' = penv{Pretty.coreShowDef=True,Pretty.coreShowTypes=False,Pretty.fullNames=False}
        tr d = trace (show (vcat (map (prettyDefGroup penv') d)))
=======
  | otherwise   = do defs <- runReuse penv platform newtypes (ruDefGroups True (coreProgDefs core))
                     trace (show (vcat (map (prettyDefGroup penv{Pretty.coreShowDef=True,Pretty.coreShowTypes=False,Pretty.fullNames=False})
                                            defs))) $
                      return core{ coreProgDefs  = defs }
>>>>>>> fec07126

--------------------------------------------------------------------------
-- Definition groups
--------------------------------------------------------------------------

ruDefGroups :: Bool -> DefGroups -> Reuse DefGroups
ruDefGroups topLevel = mapM (ruDefGroup topLevel)

ruDefGroup :: Bool -> DefGroup -> Reuse DefGroup
ruDefGroup topLevel dg
  = case dg of
      DefRec    defs -> DefRec    <$> mapM (ruDef topLevel) defs
      DefNonRec def  -> DefNonRec <$> ruDef topLevel def

ruDef :: Bool -> Def -> Reuse Def
ruDef topLevel def
  = withCurrentDef def $
    do expr <- ruExpr (defExpr def)
       return def{defExpr=expr}

--------------------------------------------------------------------------
-- Main PARC algorithm
--------------------------------------------------------------------------

ruExpr :: Expr -> Reuse Expr
ruExpr expr
  = case expr of
      App con@(Con _ repr) args
        -> do args' <- mapM ruExpr args
              ruTryReuseCon repr (map typeOf args) (App con args')
      App ta@(TypeApp (Con _ repr) _) args
        -> do args' <- mapM ruExpr args
              ruTryReuseCon repr (map typeOf args) (App ta args')

      TypeLam tpars body
        -> TypeLam tpars <$> ruExpr body
      TypeApp body targs
        -> (`TypeApp` targs) <$> ruExpr body
      Lam pars eff body
        -> Lam pars eff <$> ruExpr body
      App fn args
        -> liftM2 App (ruExpr fn) (mapM ruExpr args)

      Let [] body
        -> ruExpr body
      Let (DefNonRec def:dgs) body
        -> liftM2 makeLet' (ruDef False def) (ruExpr (Let dgs body))
           where makeLet' def' = makeLet [DefNonRec def']
      Let _ _
        -> failure "Backend.C.Reuse.ruExpr"

      Case scrutinees branches
        -> liftM2 Case (mapM ruExpr scrutinees) (ruBranches branches)

      -- Var, Lit, Con
      _ -> return expr

ruTryReuseCon :: ConRepr -> [Type] -> Expr -> Reuse Expr
ruTryReuseCon repr paramTypes conApp
<<<<<<< HEAD
  = do newtypes <- getNewtypes
       let size = constructorSize newtypes repr paramTypes
       available <- getAvailable
       case M.lookup size available of
         Just tnames | not (S.null tnames)
           -> do let (tname, tnames') = S.deleteFindMin tnames
                 setAvailable (M.insert size tnames' available)
                 return (genAllocAt tname conApp)
         _ -> return conApp
=======
  = do  newtypes <- getNewtypes
        platform <- getPlatform
        let size = constructorSize platform newtypes repr paramTypes
        available <- getAvailable
        case (M.lookup size available) of
          Just tnames | not (S.null tnames) 
            -> do let tname   = S.elemAt 0 tnames
                      tnames' = S.deleteAt 0 tnames
                  setAvailable (if (S.null tnames') then M.delete size available
                                                    else M.insert size tnames' available)
                  return (genAllocAt tname conApp)                        
          _ -> return (conApp)

>>>>>>> fec07126

ruBranches :: [Branch] -> Reuse [Branch]
ruBranches branches
  = do (branches', avs) <- unzip <$> mapM ruBranch branches
       setAvailable (availableIntersect avs)
       return branches'

ruBranch :: Branch -> Reuse (Branch, Available)
ruBranch (Branch pats guards)
  = do pats' <- mapM patAddNames pats
       reuses <- concat <$> mapM ruPattern pats'
       added <- mapM addAvailable reuses
       (guards', avs)  <- unzip <$> mapM (ruGuard added) guards
       return (Branch pats' guards', availableIntersect avs)
  where
    addAvailable :: (TName, Int) -> Reuse (TName, TName, Int)
    addAvailable (patName, size)
      = do reuseName <- uniqueTName typeReuse
           updateAvailable (M.insertWith S.union size (S.singleton reuseName))
           return (reuseName, patName, size)

patAddNames :: Pattern -> Reuse Pattern
patAddNames pat
  = case pat of
      PatVar{patPattern=c@PatCon{patConPatterns}}
        -> do pats' <- mapM patAddNames patConPatterns
              return pat{patPattern=c{patConPatterns=pats'}}
      PatCon{patConPatterns,patTypeRes}
        -> do name <- uniqueTName patTypeRes
              pats' <- mapM patAddNames patConPatterns
              return $ PatVar name pat{patConPatterns=pats'}
      _ -> return pat

ruPattern :: Pattern -> Reuse [(TName, Int)]
ruPattern (PatVar tname PatCon{patConPatterns,patConRepr,patTypeArgs})
  = do reuses <- concat <$> mapM ruPattern patConPatterns
       newtypes <- getNewtypes
       let size = constructorSize newtypes patConRepr patTypeArgs
       if size > 0
         then return ((tname, size):reuses)
         else return reuses
ruPattern _ = return []

ruGuard :: [(TName, TName, Int)] -> Guard -> Reuse (Guard, Available)
ruGuard patAdded (Guard test expr)
  = isolateAvailable $
    do test' <- withNoneAvailable $ ruExpr test
       expr' <- ruExpr expr
       mbDefs <- mapM ruTryReuse patAdded
       let dgs = map DefNonRec (catMaybes mbDefs)
       return (Guard test' (makeLet dgs expr'))

-- generate drop_reuse for each reused in patAdded
ruTryReuse :: (TName, TName, Int) -> Reuse (Maybe Def)
ruTryReuse (reuseName, patName, size)
  = do av <- getAvailable
<<<<<<< HEAD
       case M.lookup size av of
         Just tnames | S.member reuseName tnames
           -> do let tnames' = S.delete reuseName tnames
                 setAvailable (M.insert size tnames' av)
                 return Nothing
         _ -> return (Just (makeTDef reuseName (genDropReuse patName)))
=======
       reused <- case M.lookup size av of
                   Just tnames | S.member reuseName tnames
                               -> do let tnames' = S.delete reuseName tnames
                                     setAvailable (if (S.null tnames') then M.delete size av
                                                                       else M.insert size tnames' av)
                                     return False
                   _ -> return True
       if (reused) 
        then return (Just (makeTDef reuseName (genDropReuse patName)))
        else return Nothing


ruPattern :: Maybe TName -> Pattern -> Reuse (Pattern, [(TName,Int)])
ruPattern mbVar pat
  = case pat of
      PatCon name params repr targs exists tres conInfo
        -> do (params',reusess) <- unzip <$> mapM (ruPattern Nothing) params
              newtypes <- getNewtypes
              platform <- getPlatform
              let size = constructorSize platform newtypes repr targs
              (reuses,f) <- if (size <= 0) then return ([],id)
                              else do (u,f) <- case mbVar of
                                                 Just tname -> return (tname,id)
                                                 _          -> do u <- uniqueTName "ru" tres
                                                                  return (u,PatVar u)
                                      return ([(u,size)], f)
              return (f (PatCon name params' repr targs exists tres conInfo), concat(reuses:reusess))
                
      PatVar tname arg
        -> do (arg',reuse) <- ruPattern (Just tname) arg
              return (PatVar tname arg', reuse)
      PatWild  -> return (pat,[])
      PatLit _ -> return (pat,[])
      
uniqueTName base tp
  = do nm <- uniqueName base
       return (TName nm tp)
      
>>>>>>> fec07126

-- Generate a reuse of a constructor
genDropReuse :: TName -> Expr
genDropReuse tname
  = App (Var (TName nameReuse funTp) (InfoExternal [(C, "drop_reuse_datatype(#1,current_context())")]))
        [Var tname InfoNone]
  where
    tp    = typeOf tname
    funTp = TFun [(nameNil,tp)] typeTotal typeReuse

-- generate allocation-at of a constructor application
-- at should have tyep `typeReuse`
-- conApp should have form  App (Con _ _) conArgs    : length conArgs >= 1
genAllocAt :: TName -> Expr -> Expr
genAllocAt at conApp
  = App (Var (TName nameAllocAt typeAllocAt) (InfoArity 0 1)) [Var at InfoNone, conApp]
  where
    conTp = typeOf conApp
    typeAllocAt = TFun [(nameNil,conTp)] typeTotal conTp


--------------------------------------------------------------------------
-- Utilities for readability
--------------------------------------------------------------------------

-- create a unique name specific to this module
uniqueTName :: Type -> Reuse TName
uniqueTName tp = (`TName` tp) <$> uniqueName "ru"

-- for mapping over a set and collecting the results into a list.
foldMapM :: (Monad m, Foldable t) => (a -> m b) -> t a -> m [b]
foldMapM f = foldr merge (return [])
  where merge x r = do y <- f x
                       (y:) <$!> r

maybeStats :: [Maybe Expr] -> Expr -> Expr
maybeStats xs expr
  = makeStats (catMaybes xs ++ [expr])

--------------------------------------------------------------------------
-- Reuse monad
--------------------------------------------------------------------------

-----------------
-- definitions --

type Available = M.IntMap TNames

data Env = Env { currentDef :: [Def],
                 prettyEnv :: Pretty.Env,
                 platform  :: Platform,
                 newtypes :: Newtypes
               }

data ReuseState = ReuseState { uniq :: Int, available :: Available }

type ReuseM a = ReaderT Env (State ReuseState) a

newtype Reuse a = Reuse (ReuseM a)
  deriving (Functor, Applicative, Monad, MonadReader Env, MonadState ReuseState)

instance HasUnique Reuse where
  updateUnique f = do { old <- getUniq; modifyUniq f; return old }
  setUnique = setUniq

withEnv :: (Env -> Env) -> Reuse a -> Reuse a
withEnv = local

getEnv :: Reuse Env
getEnv = ask

updateSt :: (ReuseState -> ReuseState) -> Reuse ()
updateSt = modify

getSt :: Reuse ReuseState
getSt = get

runReuse :: Pretty.Env -> Platform -> Newtypes -> Reuse a -> Unique a
runReuse penv platform newtypes (Reuse action)
  = withUnique $ \u ->
      let env = Env [] penv platform newtypes
          st = ReuseState u M.empty
          (val, st') = runState (runReaderT action env) st
       in (val, uniq st')


-------------------
-- env accessors --

getCurrentDef :: Reuse [Def]
getCurrentDef = currentDef <$> getEnv

withCurrentDef :: Def -> Reuse a -> Reuse a
withCurrentDef def = withEnv (\e -> e { currentDef = def : currentDef e })

--

getPrettyEnv :: Reuse Pretty.Env
getPrettyEnv = prettyEnv <$> getEnv

withPrettyEnv :: (Pretty.Env -> Pretty.Env) -> Reuse a -> Reuse a
withPrettyEnv f = withEnv (\e -> e { prettyEnv = f (prettyEnv e) })

--

getNewtypes :: Reuse Newtypes
getNewtypes = newtypes <$> getEnv

withNewtypes :: (Newtypes -> Newtypes) -> Reuse a -> Reuse a
withNewtypes f = withEnv (\e -> e { newtypes = f (newtypes e) })


<<<<<<< HEAD
---------------------
-- state accessors --

getUniq :: Reuse Int
getUniq = uniq <$> getSt

modifyUniq :: (Int -> Int) -> Reuse ()
modifyUniq f = updateSt (\s -> s { uniq = f (uniq s) })

setUniq :: Int -> Reuse ()
setUniq = modifyUniq . const

=======
getPlatform :: Reuse Platform
getPlatform = platform <$> getEnv
>>>>>>> fec07126
--

getAvailable :: Reuse Available
getAvailable = available <$> getSt

updateAvailable :: (Available -> Available) -> Reuse ()
updateAvailable f = updateSt (\s -> s { available = f (available s) })

setAvailable :: Available -> Reuse ()
setAvailable = updateAvailable . const

availableIntersect :: [Available] -> Available
availableIntersect avs
  = M.filter (not . S.null) (M.unionsWith S.intersection avs)

--

withNoneAvailable :: Reuse a -> Reuse a
withNoneAvailable action
  = do av0 <- getAvailable
       setAvailable M.empty
       x <- action
       setAvailable av0
       return x

isolateAvailable :: Reuse a -> Reuse (a,Available)
isolateAvailable action
  = do avs0 <- getAvailable
       x <- action
       avs1 <- getAvailable
       setAvailable avs0
       return (x,avs1)


--------------------------------------------------------------------------
-- Tracing
--------------------------------------------------------------------------

ruTraceDoc :: (Pretty.Env -> Doc) -> Reuse ()
ruTraceDoc f
 = do pretty <- getPrettyEnv
      ruTrace (show (f pretty))

ruTrace :: String -> Reuse ()
ruTrace msg
 = do defs <- getCurrentDef
      trace ("Core.Reuse: " ++ show (map defName defs) ++ ": " ++ msg) $
        return ()

----------------
<<<<<<< HEAD

-- return the allocated size of a constructor. Return 0 for value types or singletons
constructorSize :: Newtypes -> ConRepr -> [Type] -> Int
constructorSize newtypes conRepr paramTypes
  = if dataReprIsValue (conDataRepr conRepr)
=======
      
-- return the allocated size of a constructor. Return 0 for value types or singletons 
constructorSize :: Platform -> Newtypes -> ConRepr -> [Type] -> Int
constructorSize platform newtypes conRepr paramTypes
  = if (dataReprIsValue (conDataRepr conRepr) || null paramTypes)
>>>>>>> fec07126
     then 0
     else sum (map (fieldSize platform newtypes) paramTypes)  -- TODO: take padding into account

<<<<<<< HEAD
-- return the field size of a type
fieldSize :: Newtypes -> Type -> Int
fieldSize newtypes tp
=======
-- return the field size of a type 
fieldSize :: Platform -> Newtypes -> Type -> Int
fieldSize platform newtypes tp
>>>>>>> fec07126
  = case extractDataDefType tp of
      Nothing   -> (sizePtr platform)  -- regular datatype is 1 pointer
      Just name -> case newtypesLookupAny name newtypes of
                     Nothing -> failure $ "Backend.C.Reuse.typeSize: cannot find type: " ++ show name
<<<<<<< HEAD
                     Just di -> case dataInfoDef di of
                                  DataDefValue raw scan -> raw + scan  -- todo: take raw fields real size into account
                                  _ -> 1 -- pointer to allocated data
=======
                     Just di -> case dataInfoDef di of 
                                  DataDefValue raw scan -> raw + (scan * sizePtr platform)
                                  _ -> sizePtr platform -- pointer to allocated data
>>>>>>> fec07126

extractDataDefType :: Type -> Maybe Name
extractDataDefType tp
  = case expandSyn tp of
      TApp t _      -> extractDataDefType t
      TForall _ _ t -> extractDataDefType t
      TCon tc       -> Just (typeConName tc)
      _             -> Nothing<|MERGE_RESOLUTION|>--- conflicted
+++ resolved
@@ -54,18 +54,11 @@
 parcReuseCore :: Pretty.Env -> Platform -> Newtypes -> Core -> Unique Core
 parcReuseCore penv platform newtypes core
   | not enabled = return core
-<<<<<<< HEAD
   | otherwise   = do let defs = tr (coreProgDefs core) $ coreProgDefs core
-                     defs' <- runReuse penv newtypes (ruDefGroups True defs)
+                     defs' <- runReuse penv platform newtypes (ruDefGroups True defs)
                      tr defs' $ return core{ coreProgDefs  = defs' }
   where penv' = penv{Pretty.coreShowDef=True,Pretty.coreShowTypes=False,Pretty.fullNames=False}
         tr d = trace (show (vcat (map (prettyDefGroup penv') d)))
-=======
-  | otherwise   = do defs <- runReuse penv platform newtypes (ruDefGroups True (coreProgDefs core))
-                     trace (show (vcat (map (prettyDefGroup penv{Pretty.coreShowDef=True,Pretty.coreShowTypes=False,Pretty.fullNames=False})
-                                            defs))) $
-                      return core{ coreProgDefs  = defs }
->>>>>>> fec07126
 
 --------------------------------------------------------------------------
 -- Definition groups
@@ -125,9 +118,9 @@
 
 ruTryReuseCon :: ConRepr -> [Type] -> Expr -> Reuse Expr
 ruTryReuseCon repr paramTypes conApp
-<<<<<<< HEAD
   = do newtypes <- getNewtypes
-       let size = constructorSize newtypes repr paramTypes
+       platform <- getPlatform
+       let size = constructorSize platform newtypes repr paramTypes
        available <- getAvailable
        case M.lookup size available of
          Just tnames | not (S.null tnames)
@@ -135,21 +128,6 @@
                  setAvailable (M.insert size tnames' available)
                  return (genAllocAt tname conApp)
          _ -> return conApp
-=======
-  = do  newtypes <- getNewtypes
-        platform <- getPlatform
-        let size = constructorSize platform newtypes repr paramTypes
-        available <- getAvailable
-        case (M.lookup size available) of
-          Just tnames | not (S.null tnames) 
-            -> do let tname   = S.elemAt 0 tnames
-                      tnames' = S.deleteAt 0 tnames
-                  setAvailable (if (S.null tnames') then M.delete size available
-                                                    else M.insert size tnames' available)
-                  return (genAllocAt tname conApp)                        
-          _ -> return (conApp)
-
->>>>>>> fec07126
 
 ruBranches :: [Branch] -> Reuse [Branch]
 ruBranches branches
@@ -187,7 +165,8 @@
 ruPattern (PatVar tname PatCon{patConPatterns,patConRepr,patTypeArgs})
   = do reuses <- concat <$> mapM ruPattern patConPatterns
        newtypes <- getNewtypes
-       let size = constructorSize newtypes patConRepr patTypeArgs
+       platform <- getPlatform
+       let size = constructorSize platform newtypes patConRepr patTypeArgs
        if size > 0
          then return ((tname, size):reuses)
          else return reuses
@@ -206,53 +185,12 @@
 ruTryReuse :: (TName, TName, Int) -> Reuse (Maybe Def)
 ruTryReuse (reuseName, patName, size)
   = do av <- getAvailable
-<<<<<<< HEAD
        case M.lookup size av of
          Just tnames | S.member reuseName tnames
            -> do let tnames' = S.delete reuseName tnames
                  setAvailable (M.insert size tnames' av)
                  return Nothing
          _ -> return (Just (makeTDef reuseName (genDropReuse patName)))
-=======
-       reused <- case M.lookup size av of
-                   Just tnames | S.member reuseName tnames
-                               -> do let tnames' = S.delete reuseName tnames
-                                     setAvailable (if (S.null tnames') then M.delete size av
-                                                                       else M.insert size tnames' av)
-                                     return False
-                   _ -> return True
-       if (reused) 
-        then return (Just (makeTDef reuseName (genDropReuse patName)))
-        else return Nothing
-
-
-ruPattern :: Maybe TName -> Pattern -> Reuse (Pattern, [(TName,Int)])
-ruPattern mbVar pat
-  = case pat of
-      PatCon name params repr targs exists tres conInfo
-        -> do (params',reusess) <- unzip <$> mapM (ruPattern Nothing) params
-              newtypes <- getNewtypes
-              platform <- getPlatform
-              let size = constructorSize platform newtypes repr targs
-              (reuses,f) <- if (size <= 0) then return ([],id)
-                              else do (u,f) <- case mbVar of
-                                                 Just tname -> return (tname,id)
-                                                 _          -> do u <- uniqueTName "ru" tres
-                                                                  return (u,PatVar u)
-                                      return ([(u,size)], f)
-              return (f (PatCon name params' repr targs exists tres conInfo), concat(reuses:reusess))
-                
-      PatVar tname arg
-        -> do (arg',reuse) <- ruPattern (Just tname) arg
-              return (PatVar tname arg', reuse)
-      PatWild  -> return (pat,[])
-      PatLit _ -> return (pat,[])
-      
-uniqueTName base tp
-  = do nm <- uniqueName base
-       return (TName nm tp)
-      
->>>>>>> fec07126
 
 -- Generate a reuse of a constructor
 genDropReuse :: TName -> Expr
@@ -364,8 +302,11 @@
 withNewtypes :: (Newtypes -> Newtypes) -> Reuse a -> Reuse a
 withNewtypes f = withEnv (\e -> e { newtypes = f (newtypes e) })
 
-
-<<<<<<< HEAD
+--
+
+getPlatform :: Reuse Platform
+getPlatform = platform <$> getEnv
+
 ---------------------
 -- state accessors --
 
@@ -378,10 +319,6 @@
 setUniq :: Int -> Reuse ()
 setUniq = modifyUniq . const
 
-=======
-getPlatform :: Reuse Platform
-getPlatform = platform <$> getEnv
->>>>>>> fec07126
 --
 
 getAvailable :: Reuse Available
@@ -432,44 +369,24 @@
         return ()
 
 ----------------
-<<<<<<< HEAD
 
 -- return the allocated size of a constructor. Return 0 for value types or singletons
-constructorSize :: Newtypes -> ConRepr -> [Type] -> Int
-constructorSize newtypes conRepr paramTypes
-  = if dataReprIsValue (conDataRepr conRepr)
-=======
-      
--- return the allocated size of a constructor. Return 0 for value types or singletons 
 constructorSize :: Platform -> Newtypes -> ConRepr -> [Type] -> Int
 constructorSize platform newtypes conRepr paramTypes
-  = if (dataReprIsValue (conDataRepr conRepr) || null paramTypes)
->>>>>>> fec07126
+  = if dataReprIsValue (conDataRepr conRepr)
      then 0
      else sum (map (fieldSize platform newtypes) paramTypes)  -- TODO: take padding into account
 
-<<<<<<< HEAD
 -- return the field size of a type
-fieldSize :: Newtypes -> Type -> Int
-fieldSize newtypes tp
-=======
--- return the field size of a type 
 fieldSize :: Platform -> Newtypes -> Type -> Int
 fieldSize platform newtypes tp
->>>>>>> fec07126
   = case extractDataDefType tp of
-      Nothing   -> (sizePtr platform)  -- regular datatype is 1 pointer
+      Nothing   -> sizePtr platform  -- regular datatype is 1 pointer
       Just name -> case newtypesLookupAny name newtypes of
                      Nothing -> failure $ "Backend.C.Reuse.typeSize: cannot find type: " ++ show name
-<<<<<<< HEAD
                      Just di -> case dataInfoDef di of
-                                  DataDefValue raw scan -> raw + scan  -- todo: take raw fields real size into account
-                                  _ -> 1 -- pointer to allocated data
-=======
-                     Just di -> case dataInfoDef di of 
                                   DataDefValue raw scan -> raw + (scan * sizePtr platform)
                                   _ -> sizePtr platform -- pointer to allocated data
->>>>>>> fec07126
 
 extractDataDefType :: Type -> Maybe Name
 extractDataDefType tp
