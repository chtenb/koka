// Adapted from https://github.com/leanprover/lean4/blob/IFL19/tests/bench/rbmap.lean
import std/num/int32
import std/os/env

type color
  Red
  Black


type tree
  Node(color : color, lchild : tree, key : int32, value : bool, rchild : tree)
  Leaf()
  

fun is-red(t : tree) : bool
  match t
    Node(Red) -> True
    _         -> False


fun balance-left(l :tree, k : int32, v : bool, r : tree) : tree
  match l
    Node(_, Node(Red, lx, kx, vx, rx), ky, vy, ry)
      -> Node(Red, Node(Black, lx, kx, vx, rx), ky, vy, Node(Black, ry, k, v, r))
    Node(_, ly, ky, vy, Node(Red, lx, kx, vx, rx))
      -> Node(Red, Node(Black, ly, ky, vy, lx), kx, vx, Node(Black, rx, k, v, r))
    Node(_, lx, kx, vx, rx)
      -> Node(Black, Node(Red, lx, kx, vx, rx), k, v, r)
    Leaf -> Leaf
    

fun balance-right(l : tree, k : int32, v : bool, r : tree) : tree
  match r
    Node(_, Node(Red, lx, kx, vx, rx), ky, vy, ry)
      -> Node(Red, Node(Black, l, k, v, lx), kx, vx, Node(Black, rx, ky, vy, ry))
    Node(_, lx, kx, vx, Node(Red, ly, ky, vy, ry))
      -> Node(Red, Node(Black, l, k, v, lx), kx, vx, Node(Black, ly, ky, vy, ry))
    Node(_, lx, kx, vx, rx)
      -> Node(Black, l, k, v, Node(Red, lx, kx, vx, rx))
    Leaf -> Leaf
    

fun ins(t : tree, k : int32, v : bool) : tree
  match t
    Node(Red, l, kx, vx, r)
      -> if k < kx then Node(Red, ins(l, k, v), kx, vx, r)
         elif k == kx then Node(Red, l, k, v, r)
         else Node(Red, l, kx, vx, ins(r, k, v))
    Node(Black, l, kx, vx, r)
      -> if k < kx then (if is-red(l) then balance-left(ins(l,k,v), kx, vx, r)
                                      else Node(Black, ins(l, k, v), kx, vx, r))
         elif k == kx then Node(Black, l, k, v, r)
         elif is-red(r) then balance-right(l, kx, vx, ins(r,k,v))
         else Node(Black, l, kx, vx, ins(r, k, v))
    Leaf -> Node(Red, Leaf, k, v, Leaf)


fun set-black(t : tree) : tree
  match t
    Node(_, l, k, v, r) -> Node(Black, l, k, v, r)
    _ -> t


fun insert(t : tree, k : int32, v : bool) : tree
  if is-red(t)
    then set-black(ins(t, k, v))
    else ins(t, k, v)


fun fold(t : tree, b : a, f: (int32, bool, a) -> a) : a
  match t
    Node(_, l, k, v, r) -> r.fold( f(k, v, l.fold(b, f)), f)
    Leaf                -> b


fun make-tree-aux(n : int32, t : tree) : div tree
  if n <= zero then t else
    val n1 = n.dec
    make-tree-aux(n1, insert(t, n1, n1 % 10.int32 == zero))


fun make-tree(n : int32) : div tree
  make-tree-aux(n, Leaf)


fun main()
  val n = get-args().head("").parse-int.default(4200000).int32
<<<<<<< HEAD
  val m = make-tree(n); // todo: read first command line arg for size
  val v = m.fold(zero) fn(k, v, r:int32){ if (v) then r.inc else r }
=======
  val t = make-tree(n)
  val v = t.fold(zero) fn(k, v, r : int32){ if (v) then r.inc else r }
>>>>>>> 59386ee5
  v.show.println<|MERGE_RESOLUTION|>--- conflicted
+++ resolved
@@ -85,11 +85,6 @@
 
 fun main()
   val n = get-args().head("").parse-int.default(4200000).int32
-<<<<<<< HEAD
-  val m = make-tree(n); // todo: read first command line arg for size
-  val v = m.fold(zero) fn(k, v, r:int32){ if (v) then r.inc else r }
-=======
   val t = make-tree(n)
   val v = t.fold(zero) fn(k, v, r : int32){ if (v) then r.inc else r }
->>>>>>> 59386ee5
   v.show.println