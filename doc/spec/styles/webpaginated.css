--- conflicted
+++ resolved
@@ -1,165 +1,162 @@
-/* ---------------------------------------------
-  Center document in the viewport
-----------------------------------------------*/
-body.madoko {
-  margin: 0pt;
-  padding: 0pt;
-  max-width: 100%;
-}
-
-.body {
-  width: 70em;
-  max-width: 90%;
-  margin: 1em auto;
-}
-
-.preview .body {
-  width: 98%;
-  max-width: 100%;
-  margin: 0.25em auto;
-}
-
-/* -----------------------------------------
-   Settings for a wide viewport:
-   The contents are shown in the side panel
-   on the left side.
--------------------------------------------- */
-@media (min-width: 1024px) {
-  body.madoko {
-    padding-right: 8%; /* looks more balanced with sidepanel */
-  }
-    
-  .sidepanel {
-    width   : 14rem; 
-    position: fixed;
-    top     : 3rem;
-    max-height: 90%;
-    overflow-y: auto;
-  }
-  
-  .mainpanel, .footnotes, .titleblock {
-    margin-left: calc(14rem + 4rem + 2px + 1rem);
-  }
-  
-  .tocblock2, .tocblock3 {
-    display:none;
-  }
-  
-  .tocblock.auto-expands, .tocblock.click-expands {
-    display:block;
-  }
-  
-  /*
-  .tocitem.current::after {
-    content: "\00A0\25CF";
-  }
-  */
-  
-  .tocitem.current .heading-label {
-    font-weight: bold;
-  }
-  
-  span.unexpanded, span.expanded {
-    display: inline-block;
-    width: 1.25em;
-    margin-left: -1.25em;
-    font-family: "Segoe UI Symbol", Symbola, serif;
-    font-size: 70%;
-    cursor: pointer;
-    vertical-align: 0.1em;
-  }
-  span.unexpanded::before {
-    content: "\25B6";
-  }
-  span.expanded::before {
-    content: "\25BC";
-  }
-}
-
-/* ---------------------------------------------------
-   Set margins and padding for side panel and sections
------------------------------------------------------- */
-.sidepanel, .mainpanel section, .footnotes {
-  padding: 0pt 1rem 0.25rem 1rem;
-}
-
-.sidepanel .tocblock {
-  font-size  : small;
-  white-space: nowrap;
-}
-
-.sidepanel .toc, .sidepanel h2, .sidepanel h1 {
-  margin-top: 0pt;
-}
-
-.footnotes {
-  padding-top: 0.5em; 
-}
-
-.footnotes>hr {
-  display:none;
-}
-
-section,.sidepanel {
-  margin-bottom: 1em;
-}
-
-
-/* -----------------------------------
-   Nice scrollbar for toc
------------------------------------ */
-.sidepanel::-webkit-scrollbar {
-    width: 6px;
-    height: 6px;
-}
- 
-/* Track */
-.sidepanel::-webkit-scrollbar-track {
-    -webkit-box-shadow: inset 0 0 4px rgba(0,0,0,0.3); 
-    -webkit-border-radius: 6px;
-    border-radius: 6px;
-}
- 
-/* Handle */
-.sidepanel::-webkit-scrollbar-thumb {
-    -webkit-border-radius: 6px;
-    border-radius: 6px;
-    background: lightgray; 
-    -webkit-box-shadow: inset 0 0 4px rgba(0,0,0,0.5); 
-}
-.sidepanel::-webkit-scrollbar-thumb:window-inactive {
-	background: gainsboro; 
-}
-
-.madoko .toc > .tocblock .tocblock .tocblock {
-  margin-left: 1.5em;
-}
-
-.madoko .toc a {
-  color: #444; 
-}
-
-h1:hover .entity-anchor,
-h2:hover .entity-anchor,
-h3:hover .entity-anchor {
-  display: inline-block;
-}
-
-<<<<<<< HEAD
-a.entity-anchor {
-  color: black;
-}
-
-a.localref.entity-anchor:hover {
-  text-decoration: none;
-}
-
-=======
->>>>>>> 4f2f809e
-.entity-anchor {
-  display: none;
-  width: 1.25em;
-  margin-left: -1.25em;
-  font-family: "Segoe UI Symbol", Symbola, serif;
-  font-size: 80%;
-}
+/* ---------------------------------------------
+  Center document in the viewport
+----------------------------------------------*/
+body.madoko {
+  margin: 0pt;
+  padding: 0pt;
+  max-width: 100%;
+}
+
+.body {
+  width: 70em;
+  max-width: 90%;
+  margin: 1em auto;
+}
+
+.preview .body {
+  width: 98%;
+  max-width: 100%;
+  margin: 0.25em auto;
+}
+
+/* -----------------------------------------
+   Settings for a wide viewport:
+   The contents are shown in the side panel
+   on the left side.
+-------------------------------------------- */
+@media (min-width: 1024px) {
+  body.madoko {
+    padding-right: 8%; /* looks more balanced with sidepanel */
+  }
+    
+  .sidepanel {
+    width   : 14rem; 
+    position: fixed;
+    top     : 3rem;
+    max-height: 90%;
+    overflow-y: auto;
+  }
+  
+  .mainpanel, .footnotes, .titleblock {
+    margin-left: calc(14rem + 4rem + 2px + 1rem);
+  }
+  
+  .tocblock2, .tocblock3 {
+    display:none;
+  }
+  
+  .tocblock.auto-expands, .tocblock.click-expands {
+    display:block;
+  }
+  
+  /*
+  .tocitem.current::after {
+    content: "\00A0\25CF";
+  }
+  */
+  
+  .tocitem.current .heading-label {
+    font-weight: bold;
+  }
+  
+  span.unexpanded, span.expanded {
+    display: inline-block;
+    width: 1.25em;
+    margin-left: -1.25em;
+    font-family: "Segoe UI Symbol", Symbola, serif;
+    font-size: 70%;
+    cursor: pointer;
+    vertical-align: 0.1em;
+  }
+  span.unexpanded::before {
+    content: "\25B6";
+  }
+  span.expanded::before {
+    content: "\25BC";
+  }
+}
+
+/* ---------------------------------------------------
+   Set margins and padding for side panel and sections
+------------------------------------------------------ */
+.sidepanel, .mainpanel section, .footnotes {
+  padding: 0pt 1rem 0.25rem 1rem;
+}
+
+.sidepanel .tocblock {
+  font-size  : small;
+  white-space: nowrap;
+}
+
+.sidepanel .toc, .sidepanel h2, .sidepanel h1 {
+  margin-top: 0pt;
+}
+
+.footnotes {
+  padding-top: 0.5em; 
+}
+
+.footnotes>hr {
+  display:none;
+}
+
+section,.sidepanel {
+  margin-bottom: 1em;
+}
+
+
+/* -----------------------------------
+   Nice scrollbar for toc
+----------------------------------- */
+.sidepanel::-webkit-scrollbar {
+    width: 6px;
+    height: 6px;
+}
+ 
+/* Track */
+.sidepanel::-webkit-scrollbar-track {
+    -webkit-box-shadow: inset 0 0 4px rgba(0,0,0,0.3); 
+    -webkit-border-radius: 6px;
+    border-radius: 6px;
+}
+ 
+/* Handle */
+.sidepanel::-webkit-scrollbar-thumb {
+    -webkit-border-radius: 6px;
+    border-radius: 6px;
+    background: lightgray; 
+    -webkit-box-shadow: inset 0 0 4px rgba(0,0,0,0.5); 
+}
+.sidepanel::-webkit-scrollbar-thumb:window-inactive {
+	background: gainsboro; 
+}
+
+.madoko .toc > .tocblock .tocblock .tocblock {
+  margin-left: 1.5em;
+}
+
+.madoko .toc a {
+  color: #444; 
+}
+
+h1:hover .entity-anchor,
+h2:hover .entity-anchor,
+h3:hover .entity-anchor {
+  display: inline-block;
+}
+
+a.entity-anchor {
+  color: black;
+}
+
+a.localref.entity-anchor:hover {
+  text-decoration: none;
+}
+
+.entity-anchor {
+  display: none;
+  width: 1.25em;
+  margin-left: -1.25em;
+  font-family: "Segoe UI Symbol", Symbola, serif;
+  font-size: 80%;
+}