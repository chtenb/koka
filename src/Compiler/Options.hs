--- conflicted
+++ resolved
@@ -684,14 +684,9 @@
 
                    (localDir,localLibDir,localShareDir,localBinDir)
                         <- getKokaDirs (localLibDir flags) (localShareDir flags) buildDir
-<<<<<<< HEAD
-                   let normalizedIncludes = map normalize (includePath flags)
-                   
-=======
 
                    normalizedIncludes <- mapM realPath ("." : (localShareDir ++ "/lib") : includePath flags)
 
->>>>>>> d349dc15
                    -- cc
                    ccmd <- if (ccompPath flags == "") then detectCC (target flags)
                            else if (ccompPath flags == "mingw") then return "gcc"
@@ -753,12 +748,8 @@
                                   asan        = asan,
                                   useStdAlloc = stdAlloc,
                                   editor      = ed,
-<<<<<<< HEAD
-                                  includePath = (localShareDir ++ "/lib") : normalizedIncludes,
+                                  includePath = normalizedIncludes,
                                   genRangeMap = outHtml flags > 0 || any isLanguageServer options,
-=======
-                                  includePath = normalizedIncludes,
->>>>>>> d349dc15
                                   vcpkgTriplet= triplet
                                   
 
