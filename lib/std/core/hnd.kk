/*---------------------------------------------------------------------------
  Copyright 2012-2021, Microsoft Research, Daan Leijen.

  This is free software; you can redistribute it and/or modify it under the
  terms of the Apache License, Version 2.0. A copy of the License can be
  found in the LICENSE file at the root of this distribution.
---------------------------------------------------------------------------*/

/* Internal effect handler primitives.

   Internal primitives to implement evidence based algebraic
   effect handlers. These are emitted by the compiler during evidence
   translation and this module is always implicitly imported.
*/
public module std/core/hnd

import std/core/types

extern import {
  c  file "hnd-inline"
  js file "hnd-inline.js"
}


// -------------------------------------------
// Internal types
// -------------------------------------------

private struct marker<e::E,a>(m:int32)

abstract type htag<h::(E,V)->V> {
  Htag(tagname:string)
}

public fun ".new-htag"( tag : string ) {
  Htag(tag)
}

public fun hidden-htag( tag : string ) {
  Htag(tag)
}

// control flow context:
//                 -1: none: bottom
//                   /          \
// 0: except: never resumes   1: linear: resumes exactly once
//                   \          /
//           2: affine: resumes never or once
//                        |
//     3: multi: resumes never, once, or multiple times
public alias cfc = int32


abstract type ev<h> {
  con Ev<e,r>(htag:htag<h>, marker:marker<e,r>, hnd:h<e,r>, cfc:cfc, hevv:evv<e>)
}

private type evv<e::E>;

public alias ev-index = ssize_t

// -------------------------------------------
// Internal Markers
// -------------------------------------------

private extern fresh-marker-int() : int32 {
  c inline "kk_marker_unique(kk_context())"
  js inline "$marker_unique++"
}

private extern fresh-marker-named-int() : int32 {
  c inline "-kk_marker_unique(kk_context())"
  js inline "-($marker_unique++)"
}

private fun fresh-marker() : marker<e,r> {
  Marker(fresh-marker-int())
}

private fun fresh-marker-named() : marker<e,r> {
  Marker(fresh-marker-named-int())
}

// -------------------------------------------
// Internal Evidence vectors
// -------------------------------------------

private inline extern evv-total() : evv<<>> {
  c  "kk_evv_total"
  js inline "[]"
}


public inline extern ".evv-at"<e,h> ( i : ev-index ) : ev<h> {  // pretend total; don't simplify
  c inline "kk_evv_at(#1,kk_context())"
  js inline "$std_core_hnd._evv[#1]"
}

// (dynamically) find evidence insertion/deletion index in the evidence vector
public extern ".evv-index"<e::E,h>( htag : htag<h> ) : e ev-index {
  c inline "kk_evv_index(#1,kk_context())"
  js inline "__evv_index($std_core_hnd._evv,#1)"
}


public extern ".evv-lookup"( htag : htag<h> ) : ev<h> {
  c inline "kk_evv_lookup(#1,kk_context())"
  js inline "__evv_lookup($std_core_hnd._evv,#1)"
}

public inline extern ".evv-select"( i : ev-index, htag : htag<h> ) : ev<h> {
  c inline "(#1 >= 0 ? kk_evv_at(#1,kk_context()) : kk_evv_lookup(#2,kk_context()))"
  js inline "(#1 >= 0 ? $std_core_hnd._evv[#1] : __evv_lookup($std_core_hnd._evv,#2))"
}

private extern evv-show( evv : evv<e> ) : string {
  c  inline "kk_evv_show(#1,kk_context())"
  js "_evv_show"
}

private extern evv-eq(evv0 : evv<e>, evv1 : evv<e> ) : bool {
  c inline "kk_evv_eq(#1,#2,kk_context())"
  js inline "(#1) === (#2)"
}


private extern evv-get() : e evv<e> {
  c  inline "kk_evv_get(kk_context())"
  js inline "$std_core_hnd._evv"
}

private inline extern evv-set<e1,e>( w : evv<e1> ) : e () {
  c inline "kk_evv_set(#1,kk_context())"
  js inline "(function(){ $std_core_hnd._evv = (#1); })()"
}

private inline extern evv-swap<e1,e2>( w : evv<e1> ) : e evv<e2> {
  c inline "kk_evv_swap(#1,kk_context())"
  js inline "(function(){ const evv = $std_core_hnd._evv; $std_core_hnd._evv = (#1); return evv; })()"
}

private extern evv-insert( evv : evv<e1>, ev : ev<h> ) : e1 evv<e2> {
  c  inline "kk_evv_insert(#1,#2,kk_context())"
  js "_evv_insert"
}

private extern evv-swap-delete( i : ev-index, behind : bool ) : e1 evv<e> {
  c  inline "kk_evv_swap_delete(#1,#2,kk_context())"
  js "_evv_swap_delete"
}

private inline extern evv-swap-create0() : evv<<>> {
  c inline "kk_evv_swap_create0(kk_context())"
  js inline "(function(){ const evv = $std_core_hnd._evv; $std_core_hnd._evv = $std_core_hnd._evv_empty; return evv; })()"
}

private inline extern evv-swap-create1( i : ev-index ) : e evv<e> {   //not quite the right effect type but avoids unbound effect types
  c inline "kk_evv_swap_create1(#1,kk_context())"
  js inline "(function(){ const evv = $std_core_hnd._evv; if (evv.length !== 1) { $std_core_hnd._evv = [evv[#1]]; }; return evv; })()"
}

private extern evv-swap-create( indices : vector<ev-index> ) : e evv<e> {
  c inline "kk_evv_swap_create(#1,kk_context())"
  js "_evv_swap_create"
}

private inline extern ev-none<e,h>() : e ev<h> {
  c  "kk_ev_none"
  js "ev_none"
}

public extern ".evv-is-affine"() : bool {
  c inline "kk_evv_cfc(kk_context())<=2"
  js inline "$std_core_hnd._evv_cfc()<=2"
}


// -------------------------------------------
// Internal Yielding
// -------------------------------------------

public inline extern yielding() : bool {
  c  inline "kk_yielding(kk_context())"
  js inline "($std_core_hnd._yield !== null)"
}

public inline extern yielding-non-final() : bool {
  c  inline "kk_yielding_non_final(kk_context())"
  js inline "($std_core_hnd._yield !== null && !$std_core_hnd._yield.final)"
}

public noinline extern yield-extend(next : a -> e b ) : e b {
  c  inline "kk_yield_extend(#1,kk_context())"
  js "_yield_extend"
}

public inline fun yield-bind( x : a, next : a -> e b ) : e b {
  if (yielding()) then yield-extend(next) else next(x)
}

public inline fun yield-bind2( x : a, extend : a -> e b, next : a -> e b ) : e b {
  if (yielding()) then yield-extend(extend) else next(x)
}

private extern yield-cont(f : forall<b> (b -> e a, b) -> e r ) : e r {  // make hidden public?
  c  inline "kk_yield_cont(#1,kk_context())"
  js "_yield_cont"
}

private inline extern keep-yielding-final() : e r {
  c inline "kk_box_any(kk_context())"
  js inline "undefined"
}

private extern yield-prompt( m: marker<e,r> ) : yld<e,a,r> {
  c  inline "kk_yield_prompt(#1,kk_context())"
  js "_yield_prompt"
}

private extern yield-to-prim( m : marker<e1,r>, clause : (resume-result<b,r> -> e1 r) -> e1 r ) : e (() -> b) {
  c  inline "kk_yield_to(#1,#2,kk_context())"
  js "$std_core_hnd._yield_to"
}

private extern yield-to-final( m : marker<e1,r>, clause : (resume-result<b,r> -> e1 r) -> e1 r ) : e b {
  c  inline "kk_yield_final(#1,#2,kk_context())"
  js "$std_core_hnd._yield_final"
}

private noinline fun yield-to( m : marker<e1,r>, clause : (resume-result<b,r> -> e1 r) -> e1 r ) : e1 b {
  //val w0 = evv-get()
  val g : () -> _b = yield-to-prim(m, clause)
  yield-extend fn(f){
    // val keep1 = guard(w0)  // check the evidence is correctly restored
    f()
  }
}

public type yield-info

private extern yield-capture() : e yield-info {
  c "kk_yield_capture"
  js "_yield_capture"
}

public extern unsafe-reyield(yld : yield-info) : e a {
  c "kk_yield_reyield"
  js "_reyield"
}

// -------------------------------------------
//
// -------------------------------------------

private inline extern unsafe-coerce(x:a) : b { inline "#1" }
private inline extern cast-ev0( f:() -> e1 b) : (() -> e0 b) { inline "#1" }
private inline extern cast-ev1( f:(a1) -> e1 b) : ((a1) -> e0 b) { inline "#1" }
private inline extern cast-ev2( f:(a1,a2) -> e1 b) : ((a1,a2) -> e0 b) { inline "#1" }
private inline extern cast-ev3( f:(a1,a2,a3) -> e1 b) : ((a1,a2,a3) -> e0 b) { inline "#1" }
private inline extern cast-ev4( f:(a1,a2,a3,a4) -> e1 b) : ((a1,a2,a3,a4) -> e0 b) { inline "#1" }
private inline extern cast-ev5( f:(a1,a2,a3,a4,a5) -> e1 b) : ((a1,a2,a3,a4,a5) -> e0 b) { inline "#1" }

private value type resume-result<b,r> {
  Deep( result: b )
  Shallow( result: b )
  Finalize( result : r )
}

private type yld<e,a,r> {
  Pure
  YieldingFinal
  Yielding
  Yield<b>(clause : (resume-result<b,r> -> e r) -> e r, cont : (() -> b) -> e a)
}

private extern guard(w : evv<e> ) : e () {
  c  inline "kk_evv_guard(#1,kk_context())"
  js "_guard"
  // if (evv-equals(w)) then () else unsafe-total{ error("non-scoped resumption") }
}

private extern resume-final() : a {
  c  inline "kk_fatal_resume_final(kk_context())"
  js "_throw_resume_final"
}

private fun prompt( w0 : evv<e0>,  w1 : evv<e0>, ev : ev<h>, m : marker<e0,r>, ret: a -> e0 r, result : a ) : e0 r
{
  guard(w1)
  evv-set(w0)  // restore the previous evidence vector
  match(yield-prompt(m)) {
    Pure {
      // returning
      ret(result)
    }
    YieldingFinal {
      // yielding final (exception), keep yielding
      keep-yielding-final()
    }
    Yielding {
      // regular yield, install a continuation
      yield-cont(fn(cont,res){
        // we resume, continue under a fresh a prompt again
        val w0' = evv-get()  // if not using scoped resumptions, w0' may be different from w0
        val w1' = if (evv-eq(w0,w0')) then w1 else evv-insert(w0',ev)
        evv-set(w1')
        prompt(w0',w1',ev,unsafe-decreasing(m),ret,cont(res));
      })
    }
    Yield(clause,cont) {
      // yielded to the operation `clause` in our handler
      fun resume(r) {
        match(r) {
          Deep(x) {
            val w0' = evv-get()  // if not using scoped resumptions, w0' may be different from w0
            val w1' = if (evv-eq(w0,w0')) then w1 else evv-insert(w0',ev)
            evv-set(w1')
            prompt(w0',w1',ev,unsafe-decreasing(m),ret,cont({x}))
          }
          Shallow(x) {
            yield-bind( cont({x}), fn(y){ ret(y) } )
          }
          Finalize(x) {
            val w0' = evv-get()  // if not using scoped resumptions, w0' may be different from w0
            val w1' = if (evv-eq(w0,w0')) then w1 else evv-insert(w0',ev)
            evv-set(w1')
            prompt(w0',w1',ev,unsafe-decreasing(m),ret,cont({ yield-to-final(m,fn(_k){x}) }))            
          }
        }
      }
      clause(resume) // TODO: we should exit prompt first, and then execute clause to use constant stack space when resuming
    }    
  }
}

public noinline fun ".hhandle"( tag:htag<h>, cfc: cfc, h : h<e,r>, ret: a -> e r, action : () -> e1 a ) : e r {
  // insert new evidence for our handler
  val w0 = evv-get()
  val m  = fresh-marker()
  val ev = Ev(tag,m,h,cfc,w0)
  val w1 = evv-insert(w0,ev)
  evv-set(w1)
  // call action first (this may be yielding), then check the result
  prompt(w0,w1,ev,m,ret,cast-ev0(action)())
}

// -------------------------------------------
// named handler
// -------------------------------------------

public noinline fun ".named-handle"( tag:htag<h>, cfc: cfc, h : h<e,r>, ret: a -> e r, action : ev<h> -> e1 a ) : e r {
  val m = fresh-marker-named()            // unique (negative) marker, but never gets inserted into the evidence vector
  val w0 = evv-get()
  val ev = Ev(tag,m,h,cfc,w0)
  prompt(w0,w0,ev,m,ret,cast-ev1(action)(ev))
}

// -------------------------------------------
// mask
// -------------------------------------------

private fun mask-at1( i : ev-index, behind : bool, action : (a) -> e1 b, x : a ) : e2 b {
  val w0 = evv-swap-delete(i,behind)
  val y = cast-ev1(action)(x)
  evv-set(w0)
  if (yielding()) return yield-cont(fn(cont,res){ mask-at1(unsafe-decreasing(i),behind,cont,res) })
  y
}

public fun ".mask-at"<a,e1,e2>( i : ev-index, behind : bool, action : () -> e1 a ) : e2 a {
  val w0 = evv-swap-delete(i,behind)
  val x = cast-ev0(action)()
  evv-set(w0)
  if (yielding()) return yield-cont(fn(cont,res){ mask-at1(i,behind,cont,res) })
  x
}

// mask for builtin effects without a handler or evidence
public fun ".mask-builtin"<a,e1,e2>( action : () -> e1 a ) : e2 a {
  cast-ev0(action)()
}


// -------------------------------------------
// Local variables
// -------------------------------------------

private fun prompt-local-var(loc:local-var<s,a>, res : b  ) : <div,local<s>|e> b {
  if (!yielding()) return res;
  val v = loc
  yield-cont(fn(cont,x){ loc := v; prompt-local-var(std/core/types/byref(loc),cont(x)) } )  // restore state early before the resume
}

public inline fun local-var(init:a, action: (l:local-var<s,a>) -> <local<s>|e> b ) : <local<s>|e> b {
  unsafe-no-div {
    val loc : local-var<_,_> = local-new(init)
    val res = cast-ev1(action)(std/core/types/byref(loc))
    prompt-local-var(std/core/types/byref(loc),res)
  }
}


// -------------------------------------------
// Finally
// -------------------------------------------

public fun finally( fin : () -> e (), action : () -> e a ) : e a {
  finally-prompt(fin, action());
}

private fun finally-prompt(fin : () -> e (), res : a ) : e a 
  if !yielding() then 
    fin()
    res
  elif yielding-non-final() then 
    yield-cont(fn(cont,x){ finally-prompt(unsafe-decreasing(fin),cont(x)) })
  else 
    val yld = yield-capture()
    fin()
    if yielding() return yield-extend( fn(_x){ unsafe-reyield(yld) } )
    unsafe-reyield(yld)

private fun finalize(cont : (() -> b) -> e r, res : a) : e a {
  val m : marker<_e,_r> = fresh-marker()
  val w = evv-get()
  prompt(w,w,ev-none(),m,id, yield-bind( cont( { yield-to-final(m,fn(_k){ res }) }), fn(_x){ res } ))  // TODO: special prompt that does not insert on resume?
}

// -------------------------------------------
// Initially
// -------------------------------------------

// add integers
private inline extern add(i : int, j : int) : int {
  c  "kk_integer_add"
  cs inline "(#1 + #2)"
  js inline "(#1 + #2)" // "$std_core._int_add"
}

// are two integers equal?
<<<<<<< HEAD
private inline extern eq( ^x : int, ^y : int) : bool  {
  c  "kk_integer_eq_borrow"
=======
private inline extern eq( x : int, y : int) : bool  {
  c  "kk_integer_eq"
>>>>>>> 96af9bdd
  cs inline "(#1 == #2)"
  js inline "(#1 == #2)" // $std_core._int_eq"
}


public fun initially(init : (int) -> e (), action : () -> e a ) : e a {
  init(0)
  if (yielding()) return yield-extend(fn(_ret:()){ initially-prompt(init,action()) })
  initially-prompt(init, action() )
}

private fun initially-prompt( init : (int) -> e (), res : a ) : e a {
  if (yielding-non-final()) then {
    val count = unsafe-st{ref(0)}()
    yield-cont(fn(cont,x){
      val cnt = unsafe-st{ !count }()    // increase counter on every resumption
      unsafe-st{ count := add(cnt,1) }()
      if (eq(cnt,0)) then () else {  // for every resume after the first, run the initializer
        val r = init(cnt)
        if (yielding()) return yield-extend( fn(_ret){ initially-prompt(unsafe-decreasing(init), cont(x)) })
      }
      initially-prompt(unsafe-decreasing(init), cont(x))
    })
  }
  else res
}


// -------------------------------------------
// Resume context
// -------------------------------------------



abstract struct resume-context<b,e::E,e0::E,r>( k : resume-result<b,r> -> e r )

public fun resume( r : resume-context<b,e,e0,r>, x : b ) : e r {
  (r.k)(Deep(x))
}

public fun resume-shallow( r : resume-context<b,e,e0,r>, x : b ) : e0 r {
  cast-ev1(r.k)(Shallow(x))
}


public fun finalize( r : resume-context<b,e,e0,r>, x : r ) : e r {
  //finalize(r.k,x)
  (r.k)(Finalize(x))
}

// -------------------------------------------
// Clauses
// -------------------------------------------

abstract type clause1<a,b,h,e::E,r> {
  Clause1( clause: (marker<e,r>, ev<h>, a) -> e b )
}

private inline extern cast-ev0( f : (marker<e1,r>,ev<h>) -> e1 b) : e ((marker<e1,r>,ev<h>) -> e b) { inline "#1" }
private inline extern cast-ev1( f : (marker<e1,r>,ev<h>,a) -> e1 b) : e ((marker<e1,r>,ev<h>,a) -> e b) { inline "#1" }
private inline extern cast-ev2( f : (marker<e1,r>,ev<h>,a1,a2) -> e1 b) : e ((marker<e1,r>,ev<h>,a1,a2) -> e b) { inline "#1" }

public inline fun ".perform1"( ev : ev<h>, op : (forall<e1,r> h<e1,r> -> clause1<a,b,h,e1,r>), x : a ) : e b {
  match(ev) {
    Ev(_tag,m,h,_c,_w) -> match(h.op) {
      Clause1(f) -> cast-ev1(f)(m,ev,x)
    }
  }
}

private fun evv-swap-with(ev : ev<h>) {
  match(ev) {
    Ev(_tag,_m,_h,_c,w) -> evv-swap(w)
  }
}

private inline fun under1( ev : ev<h>, op : a -> e b, x : a ) : e b {
  val w0 = evv-swap-with(ev)
  val y = op(x)
  // evv-set(w0)   // only needed before yielding for evidence expected check in prompt
  if (yielding()) return yield-cont( fn(cont,res){ under1x(unsafe-decreasing(ev),cont,res)} )
  evv-set(w0)
  y
}

// extra under1x to make under1 inlineable
private noinline fun under1x( ev : ev<h>, op : a -> e b, x : a ) : e b {
  val w0 = evv-swap-with(ev)
  val y = op(x)
  // evv-set(w0)   // only needed before yielding for evidence expected check in prompt
  if (yielding()) return yield-cont( fn(cont,res){ under1x(unsafe-decreasing(ev),cont,res)} )
  evv-set(w0)
  y
}

public fun clause-control-raw1( op : (x:a, r: resume-context<b,e,e0,r>) -> e r ) : clause1<a,b,h,e,r> {
  Clause1(fn(m,_ev,x){ yield-to(m, fn(k){ op(x,Resume-context(k)) } ) } )
}

private fun get( ref: ref<h,a>) : <read<h>,div> a {
  !ref
}

inline extern unsafe-st(f : () -> <st<global>|e> a ) : (() -> e a) { inline "#1" }

private fun protect-check( resumed : ref<global,bool>,  k : resume-result<b,r> -> e r, res : r ) : e r {
  val did-resume : bool = (unsafe-st{ !resumed })()
  if (!did-resume)
   then k(Finalize(res)) //finalize(k,res)
   else res
}

private fun protect( x : a, clause : (x:a, k: b -> e r) -> e r, k : resume-result<b,r> -> e r ) : e r {
  val resumed = (unsafe-st{ref(False)})()
  fun kprotect(ret) {
    (unsafe-st{resumed := True})()
    k(Deep(ret))
  }
  val res = clause(x,kprotect)
  if (yielding()) return yield-extend( fn(xres){ protect-check(resumed,k,xres) } )
  protect-check(resumed,k,res)
}

/*
public fun clause-control1( clause : (x:a, k: b -> e r) -> e r ) : clause1<a,b,e,r> {
  Clause1(fn(m,w,x){ yield-to(m, fn(k){ clause(x, fn(r){ k({r}) } ) }) })
}
*/

public fun clause-control1( clause : (x:a, k: b -> e r) -> e r ) : clause1<a,b,h,e,r> {
  Clause1(fn(m,_ev,x){ yield-to(m, fn(k){ protect(x,clause,k) }) })
}

public fun clause-tail1<e,r,a,b>(op : a -> e b) : clause1<a,b,h,e,r> {
  Clause1(fn(_m,ev,x){ under1(ev,op,x) })
}

public fun clause-tail-noyield1<e,r,a,b>(op : a -> e b) : clause1<a,b,h,e,r> {
  Clause1(fn(_m,_ev,x){ op(x) })
}

public fun clause-never1( op : a -> e r ) : clause1<a,b,h,e,r> {
  Clause1(fn(m,_ev,x){ yield-to-final(m, fn(_k){ op(x) }) })
}

//----------------------------------------------------------------
// 0 arguments; reuse 1 argument Clauses
//----------------------------------------------------------------

abstract type clause0<b,h,e,r> {
  Clause0( clause: (marker<e,r>, ev<h>) -> e b )
}

public inline fun ".perform0"( ev : ev<h>, op : (forall<e1,r> h<e1,r> -> clause0<b,h,e1,r>) ) : e b {
  match(ev) {
    Ev(_tag,m,h,_c,_w) -> match(h.op) {
      Clause0(f) -> cast-ev0(f)(m,ev)
    }
  }
}

private inline fun under0( ev : ev<i>, op : () -> e b) : e b {
  val w0 = evv-swap-with(ev)
  val y = op()
  // evv-set(w0)   // only needed before yielding for evidence expected check in prompt
  evv-set(w0)
  if (yielding()) return yield-cont( fn(cont,res){ under1(ev,cont,res)} )
  y
}

public fun clause-control-raw0( op : resume-context<b,e,e0,r> -> e r ) : clause0<b,h,e,r> {
  Clause0(fn(m,_ev){ yield-to(m, fn(k){ op(Resume-context(k)) } ) })
}

/*
public fun clause-control0( op : (b -> e r) -> e r ) : clause0<b,e,r> {
  Clause0(fn(m,w){ yield-to(m, fn(k){ op(fn(r){ k({r} )}) }) })
}
*/

public fun clause-control0( op : (b -> e r) -> e r ) : clause0<b,h,e,r> {
  Clause0(fn(m,_ev){ yield-to(m, fn(k){ protect((),fn(_x,r){ op(r) }, k) }) })
}


public fun clause-tail0<e,r,b>(op : () -> e b) : clause0<b,h,e,r> {
  Clause0(fn(_m,ev){ under0(ev,op) })
}

public fun clause-tail-noyield0<e,r,b>(op : () -> e b) : clause0<b,h,e,r> {
  Clause0(fn(_m,_ev){ op() })
}

public fun clause-value(v : b) : clause0<b,h,e,r> {
  Clause0(fn(_m,_ev){ v })
}

public fun clause-never0( op : () -> e r ) : clause0<b,h,e,r> {
  Clause0(fn(m,_ev){ yield-to-final(m, fn(_k){ op() }) })
}

//----------------------------------------------------------------
// 2 arguments
//----------------------------------------------------------------

abstract type clause2<a1,a2,b,h,e,r> {
  Clause2( clause: (marker<e,r>, ev<h>, a1, a2) -> e b )
}

private fun under2( ev : ev<h>, op : (a1,a2) -> e b, x1 : a1, x2 : a2 ) : e b {
  val w0 = evv-swap-with(ev)
  val z = op(x1,x2)
  evv-set(w0)
  if (yielding()) return yield-cont( fn(cont,res){ under1(ev,cont,res)} )
  z
}

private fun protect( x1 : a1, x2:a2, clause : (x:a1,x:a2, k: b -> e r) -> e r, k : resume-result<b,r> -> e r ) : e r {
  val resumed = (unsafe-st{ref(False)})()
  fun kprotect(ret) {
    (unsafe-st{ resumed := True })()
    k(Deep(ret))
  }
  val res = clause(x1,x2,kprotect)
  if (yielding()) return yield-extend( fn(xres){ protect-check(resumed,k,xres) } )
  protect-check(resumed,k,res)
}

public fun clause-control2( clause : (x1:a1, x2:a2, k: b -> e r) -> e r ) : clause2<a1,a2,b,h,e,r> {
  Clause2(fn(m,_ev,x1,x2){ yield-to(m, fn(k){ protect(x1,x2,clause,k) }) })
}


public fun clause-control-raw2( op : (x1:a1, x2:a2, r: resume-context<b,e,e0,r>) -> e r ) : clause2<a1,a2,b,h,e,r> {
  Clause2(fn(m,_ev,x1,x2){ yield-to(m, fn(k){ op(x1,x2,Resume-context(k)) } ) })
}

public fun clause-tail2<e,r,a1,a2,b>(op : (a1,a2) -> e b) : clause2<a1,a2,b,h,e,r> {
  Clause2(fn(m,ev,x1,x2){ under2(ev,op,x1,x2) })
}

public fun clause-tail-noyield2<e,r,a1,a2,b>(op : (a1,a2) -> e b) : clause2<a1,a2,b,h,e,r> {
  Clause2(fn(_m,_ev,x1,x2){ op(x1,x2) })
}

public inline fun ".perform2"( evx : ev<h>, op : (forall<e1,r> h<e1,r> -> clause2<a,b,c,h,e1,r>), x : a, y : b ) : e c {
  match(evx) {
    Ev(_tag,m,h,_c,_w) -> match(h.op) {
      Clause2(f) -> cast-ev2(f)(m,evx,x,y)
    }
  }
}

public fun clause-never2( op : (a1,a2) -> e r ) : clause2<a1,a2,b,h,e,r> {
  Clause2(fn(m,_ev,x1,x2){ yield-to-final(m, fn(_k){ op(x1,x2) }) })
}

//----------------------------------------------------------------
// 3 arguments: reuse 1 argument clause.
// Or should the compiler do tupling/untupling?
//----------------------------------------------------------------

// For interal use
private fun xperform1( ev : ev<h>, op : (forall<e1,r> h<e1,r> -> clause1<a,b,h,e1,r>), x : a ) : e b {
  match(ev) {
    Ev(_tag,m,h,_c,_w) -> match(h.op) {
      Clause1(f) -> cast-ev1(f)(m,ev,x)
    }
  }
}

public fun clause-control-raw3( op : (x1:a1, x2:a2, x3:a3, r: resume-context<b,e,e0,r>) -> e r ) : clause1<(a1,a2,a3),b,h,e,r> {
  clause-control-raw1( fn(x:(_,_,_),r){ op(x.fst,x.snd,x.thd,r) } )
}

public fun clause-control3( op : (x1:a1, x2:a2, x3:a3, k: b -> e r) -> e r ) : clause1<(a1,a2,a3),b,h,e,r> {
  clause-control1( fn(x:(_,_,_),k){ op(x.fst,x.snd,x.thd,k) } )
}

public fun clause-tail3(op : (a1,a2,a3) -> e b) : clause1<(a1,a2,a3),b,h,e,r> {
  clause-tail1( fn( x:(_,_,_) ){ op(x.fst,x.snd,x.thd) } )
}

public fun clause-tail-noyield3(op : (a1,a2,a3) -> e b) : clause1<(a1,a2,a3),b,h,e,r> {
  clause-tail-noyield1( fn( x:(_,_,_) ){ op(x.fst,x.snd,x.thd) } )
}

public fun clause-never3( op : (a1,a2,a3) -> e r ) : clause1<(a1,a2,a3),b,h,e,r> {
  clause-never1(fn(x:(_,_,_)){ op(x.fst,x.snd,x.thd) } )
}

public fun ".perform3"( ev : ev<h>, op : (forall<e1,r> h<e1,r> -> clause1<(a1,a2,a3),b,h,e1,r>), x1 : a1, x2 : a2, x3 : a3 ) : e b {
  xperform1(ev,op,(x1,x2,x3))
}

private fun under3( ev : ev<h>, op : (a1,a2,a3) -> e b, x1 : a1, x2 : a2, x3 : a3 ) : e b {
  val w0 = evv-swap-with(ev)
  val z = op(x1,x2,x3)
  evv-set(w0)
  if (yielding()) return yield-cont( fn(cont,res){ under1(ev,cont,res)} )
  z
}



public fun clause-control4( op : (x1:a1, x2:a2, x3:a3, x4:a4, k: b -> e r) -> e r ) : clause1<(a1,a2,a3,a4),b,h,e,r> {
  clause-control1( fn(x:(_,_,_,_),k){ op(x.fst,x.snd,x.thd,x.field4,k) } )
}

public fun clause-tail4(op : (a1,a2,a3,a4) -> e b) : clause1<(a1,a2,a3,a4),b,h,e,r> {
  clause-tail1( fn( x:(_,_,_,_) ){ op(x.fst,x.snd,x.thd,x.field4) } )
}

public fun ".perform4"( ev : ev<h>, op : (forall<e1,r> h<e1,r> -> clause1<(a1,a2,a3,a4),b,h,e1,r>), x1 : a1, x2 : a2, x3 : a3, x4 : a4 ) : e b {
  xperform1(ev,op,(x1,x2,x3,x4))
}

private fun under4( ev : ev<h>, op : (a1,a2,a3,a4) -> e b, x1 : a1, x2 : a2, x3 : a3, x4 : a4 ) : e b {
  val w0 = evv-swap-with(ev)
  val z = op(x1,x2,x3,x4)
  evv-set(w0)
  if (yielding()) return yield-cont( fn(cont,res){ under1(ev,cont,res)} )
  z
}


// -------------------------------------------
// Open
// -------------------------------------------

public fun ".open-none0"<b,e1,e2>( f : () -> e1 b ) : e2 b {
  val w = evv-swap-create0()
  val x = cast-ev0(f)()
  val keep = evv-set(w)
  x
}

public fun ".open-none1"<a,b,e1,e2>( f : a -> e1 b, x1 : a ) : e2 b {
  val w = evv-swap-create0()
  val x = cast-ev1(f)(x1)
  val keep = evv-set(w)
  x
}

public fun ".open-none2"<a1,a2,b,e1,e2>( f : (a1,a2) -> e1 b, x1 : a1, x2 : a2 ) : e2 b {
  val w = evv-swap-create0()
  val x = cast-ev2(f)(x1,x2)
  val keep = evv-set(w)
  x
}

public fun ".open-none3"<a1,a2,a3,b,e1,e2>( f : (a1,a2,a3) -> e1 b, x1 : a1, x2 : a2, x3 : a3 ) : e2 b {
  val w = evv-swap-create0()
  val x = cast-ev3(f)(x1,x2,x3)
  val keep = evv-set(w)
  x
}

public fun ".open-none4"<a1,a2,a3,a4,b,e1,e2>( f : (a1,a2,a3,a4) -> e1 b, x1 : a1, x2 : a2, x3 : a3, x4 : a4 ) : e2 b {
  val w = evv-swap-create0()
  val x = cast-ev4(f)(x1,x2,x3,x4)
  val keep = evv-set(w)
  x
}


private noinline fun open-at1<a,b,e1,e2>( i: ev-index, f : a -> e1 b, x : a ) : e2 b {
  val w = evv-swap-create1(i)
  val y = cast-ev1(f)(x)
  evv-set(w)
  if (yielding()) return yield-cont(fn(cont,res){ open-at1(unsafe-decreasing(i),cont,res) })
  y
}

public fun ".open-at0"<b,e1,e2>( i: ev-index, f : () -> e1 b ) : e2 b {
  val w = evv-swap-create1(i)
  val y = cast-ev0(f)()
  evv-set(w)
  if (yielding()) return yield-cont(fn(cont,res){ open-at1(i,cont,res) })
  y
}

public fun ".open-at1"<a,b,e1,e2>( i: ev-index, f : a -> e1 b, x : a ) : e2 b {
  val w = evv-swap-create1(i)
  val y = cast-ev1(f)(x)
  evv-set(w)
  if (yielding()) return yield-cont(fn(cont,res){ open-at1(i,cont,res) })
  y
}

public fun ".open-at2"<a1,a2,b,e1,e2> ( i: ev-index, f : (a1,a2) -> e1 b, x1 : a1, x2 : a2 ) : e2 b {
  val w = evv-swap-create1(i)
  val y = cast-ev2(f)(x1,x2)
  evv-set(w)
  if (yielding()) return yield-cont(fn(cont,res){ open-at1(i,cont,res) })
  y
}

public fun ".open-at3"<a1,a2,a3,b,e1,e2> ( i: ev-index, f : (a1,a2,a3) -> e1 b, x1 : a1, x2 : a2, x3 : a3 ) : e2 b {
  val w = evv-swap-create1(i)
  val y = cast-ev3(f)(x1,x2,x3)
  evv-set(w)
  if (yielding()) return yield-cont(fn(cont,res){ open-at1(i,cont,res) })
  y
}

public fun ".open-at4"<a1,a2,a3,a4,b,e1,e2> ( i: ev-index, f : (a1,a2,a3,a4) -> e1 b, x1 : a1, x2 : a2, x3 : a3, x4 : a4 ) : e2 b {
  val w = evv-swap-create1(i)
  val y = cast-ev4(f)(x1,x2,x3,x4)
  evv-set(w)
  if (yielding()) return yield-cont(fn(cont,res){ open-at1(i,cont,res) })
  y
}


private noinline fun open1<a,b,e1,e2>( indices : vector<ev-index>, f : a -> e1 b, x : a ) : e2 b {
  val w = evv-swap-create(indices)
  val y = cast-ev1(f)(x)
  evv-set(w)
  if (yielding()) return yield-cont(fn(cont,res){ open1(unsafe-decreasing(indices),cont,res) })
  y
}


public fun ".open0"<b,e1,e2>( indices : vector<ev-index>, f : () -> e1 b ) : e2 b {
  val w = evv-swap-create(indices)
  val y = cast-ev0(f)()
  evv-set(w)
  if (yielding()) return yield-cont(fn(cont,res){ open1(indices,cont,res) })
  y
}

public fun ".open1"<a,b,e1,e2>( indices : vector<ev-index>, f : a -> e1 b, x : a ) : e2 b {
  val w = evv-swap-create(indices)
  val y = cast-ev1(f)(x)
  evv-set(w)
  if (yielding()) return yield-cont(fn(cont,res){ open1(indices,cont,res) })
  y
}

public fun ".open2"<a1,a2,b,e1,e2>( indices : vector<ev-index>, f : (a1,a2) -> e1 b, x1 : a1, x2 : a2 ) : e2 b {
  val w = evv-swap-create(indices)
  val y = cast-ev2(f)(x1,x2)
  evv-set(w)
  if (yielding()) return yield-cont(fn(cont,res){ open1(indices,cont,res) })
  y
}

public fun ".open3"<a1,a2,a3,b,e1,e2>( indices : vector<ev-index>, f : (a1,a2,a3) -> e1 b, x1 : a1, x2 : a2, x3 : a3 ) : e2 b {
  val w = evv-swap-create(indices)
  val y = cast-ev3(f)(x1,x2,x3)
  evv-set(w)
  if (yielding()) return yield-cont(fn(cont,res){ open1(indices,cont,res) })
  y
}

public fun ".open4"<a1,a2,a3,a4,b,e1,e2>( indices : vector<ev-index>, f : (a1,a2,a3,a4) -> e1 b, x1 : a1, x2 : a2, x3 : a3, x4 : a4 ) : e2 b {
  val w = evv-swap-create(indices)
  val y = cast-ev4(f)(x1,x2,x3,x4)
  evv-set(w)
  if (yielding()) return yield-cont(fn(cont,res){ open1(indices,cont,res) })
  y
}

// -------------------------------------------
// capture yields
// -------------------------------------------

public fun unsafe-try-finalize( action : () -> e a ) : e either<yield-info,a> {
  try-finalize-prompt(action());
}

private fun try-finalize-prompt( res : a ) : e either<yield-info,a> {
  if (yielding-non-final()) return yield-cont(fn(cont,x){ try-finalize-prompt(unsafe-decreasing(cont(x))) })
  if (!yielding()) then Right(res) else Left(yield-capture())
}<|MERGE_RESOLUTION|>--- conflicted
+++ resolved
@@ -438,13 +438,8 @@
 }
 
 // are two integers equal?
-<<<<<<< HEAD
 private inline extern eq( ^x : int, ^y : int) : bool  {
   c  "kk_integer_eq_borrow"
-=======
-private inline extern eq( x : int, y : int) : bool  {
-  c  "kk_integer_eq"
->>>>>>> 96af9bdd
   cs inline "(#1 == #2)"
   js inline "(#1 == #2)" // $std_core._int_eq"
 }
