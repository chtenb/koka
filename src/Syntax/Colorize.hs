------------------------------------------------------------------------------
-- Copyright 2012-2021, Microsoft Research, Daan Leijen.
--
-- This is free software; you can redistribute it and/or modify it under the
-- terms of the Apache License, Version 2.0. A copy of the License can be
-- found in the LICENSE file at the root of this distribution.
-----------------------------------------------------------------------------

{-
  Syntax coloring for source files and code inside comments (to HTML)
-}
-----------------------------------------------------------------------------
module Syntax.Colorize( colorize
                       -- * helpers for Core.GenDoc
                      , tag
                      , span, cspan
                      , escapes, escape
                      , prefix, htmlHeader, htmlFooter
                      , signature, linkModule
                      , popup
                      , fmtHtml
                      , fmtName, fmtTypeName
                      , fmtNameString
                      , linkFromModName
                      , linkEncode
                      , fmtLiterate, showDoc
                      , capitalize, endWithDot
                      , removeComment
                      , kindSignature
                      ) where

import Lib.Trace
import Prelude hiding (span)
import qualified Prelude
import Data.Char( isAlphaNum, isSpace, toUpper )
import Lib.Printer
import Common.File
import Common.Name
import Common.NamePrim  ( nameSystemCore )
import Common.Range
import Common.QNameMap
import Syntax.Lexeme   ( Lexeme(..), Lex(..), lexemeIsWhite )
import Syntax.Lexer    ( lexer )
import Syntax.Layout   ( combineLineComments )
import Syntax.Highlight

import Kind.Kind
import Kind.Pretty
import Type.Pretty
import Syntax.RangeMap

import Platform.Config( programName, sourceExtension )

import Kind.Assumption
import Type.Assumption

-----------------------------------------------------------
-- Advanced syntax highlighting to HTML
-----------------------------------------------------------
-- | Print source in color, given a color scheme, source name, initial line number, the input string, and
-- a 'Printer'.
colorize :: Printer p => Maybe RangeMap -> Env -> KGamma -> Gamma -> Bool -> FilePath -> Int -> BString -> p -> IO ()
colorize mbRangeMap env kgamma gamma fullHtml sourceName lineNo input p
  | extname sourceName == ".md" && extname (notext sourceName) == sourceExtension -- ".kk.md"
  = let coms = lexComment sourceName lineNo (bstringToString input)
    in mapM_ (write p . fmtComment (fmap rangeMapSort mbRangeMap) env kgamma gamma) coms

colorize mbRangeMap env kgamma gamma fullHtml sourceName lineNo input p  | otherwise
  = htmlBody $ htmlPre $
    do let xs = lexer sourceName lineNo input
           lexs = combineLineComments xs
       case mbRangeMap of
         Nothing -> mapM_ (write p) (highlightLexemes id fmtHtml CtxNormal [] lexs)
         Just rm -> mapM_ (write p) $ colorizeLexemes False fmtHtml (rangeMapSort rm) env [] CtxNormal lexs

  where
    htmlBody pre
      = if not fullHtml then pre
        else do mapM_ (writeLn p) (htmlHeader env (concatMap escape (notdir sourceName)))
                pre
                mapM_ (writeLn p) htmlFooter

    htmlPre body
      = do write p ("<pre class=\"" ++ prefix ++ "source\">")
           body
           writeLn p ("</pre>\n")  -- add empty line for correct markdown

htmlHeader env title
  = ["<!DOCTYPE html>"
    ,"<html>"
    ,"<head>"
    ,"<meta http-equiv=\"content-type\" content=\"text/html; charset=UTF-8\" />"
    ,"<meta name=\"viewport\" content=\"initial-scale=1.0\" />"
    ,""
    ,"<style type=\"text/css\">.koka .plaincode, .koka a.pp .pc { display: none; } .koka a.pp { color: inherit; text-decoration: none; }</style>"
    , unlines (map linkCss (undelimPaths (htmlCss env)))
    ,"<link rel=\"stylesheet\" type=\"text/css\" href=\"https://fonts.googleapis.com/css?family=Nunito:400,400italic,700,700italic\" />"
    ,"<link rel=\"stylesheet\" type=\"text/css\" href=\"https://fonts.googleapis.com/css?family=Roboto+Mono:400,500,700,400italic\" />"
    ,if (null (htmlJs env)) then ""
      else if (extname (htmlJs env) == "require")
       then "<script type=\"text/javascript\" data-main=\"" ++ basename (htmlJs env) ++ "\" src=\"" ++ dirname (htmlJs env) ++ "require.js\"></script>"
       else "<script type=\"text/javascript\" data-main=\"" ++ basename (htmlJs env) ++ "\" src=\"" ++ htmlJs env ++ "\"></script>"
    ,"<title>" ++ title ++ " documentation</title>"
    ,"</head>"
    ,""
    ,"<body class=\"" ++ prefix ++ "doc body madoko\">"
    ]
  where
    linkCss cssPath = "<link rel=\"stylesheet\" type=\"text/css\" href=\"" ++ cssPath ++ "\" />"

htmlFooter
  = ["</body>"
    ,"</html>"
    ]


---------------------------------------------------------------------------------------------
--
---------------------------------------------------------------------------------------------

colorizeLexemes isLiterate fmtFun rangeMap env rctx ctx lexes
  = scan rangeMap rctx ctx lexes
  where
    scan rangeMap rctx ctx lexes
      = case (rctx,lexes) of
          ([],[])        -> []
          (range:rs, []) -> endTag "span" : scan rangeMap rs ctx lexes
          (range:rs, lex@(Lexeme rng _):ls)  | after range rng
                         -> endTag "span" : scan rangeMap rs ctx lexes
          (_,lex:ls)     -> let (content,ctx',ranges,rangeMap') = colorizeLexeme isLiterate fmtFun rangeMap env ctx lex ls
                            in content : scan rangeMap' (ranges ++ rctx) ctx' ls


colorizeLexeme isLiterate fmtFun rangeMap env ctx l@(Lexeme rng lex) ls
  = let (ctx',content) = highlightLexeme id fmtFun ctx l ls
        (ranges,rangeMap',content') = transform isLiterate rng rangeMap env l content
    in (content',ctx',ranges,rangeMap')


transform :: Bool -> Range -> RangeMap -> Env -> Lexeme -> String -> ([Range], RangeMap, String)
transform isLiterate rng rangeMap env lexeme content
  = let (rinfos,rangeMap') = rangeMapLookup rng rangeMap
        (ranges,content') = foldl transform1 ([],content) (reverse rinfos)
    in (ranges,rangeMap',content')
  where
    transform1 (ranges,content) (range,rinfo)
      = case rinfo of
          (Id qname info docs isdef)
            -> let toLit  = isLiterate
                            || (isQualified qname && isdef) -- link from definitions sites in source back to documentation (literate code)
                   pcontent = escapes (showLexeme lexeme)
                   pdocs s  = s ++ concatMap (\doc -> "<br>" ++ show doc) docs
               in
               (ranges,
                case info of
<<<<<<< HEAD
                 NIValue tp     -> signature env toLit isLiterate "type" qname (mangle qname tp) (pdocs $ showType env tp) $
                                     (case lexeme of (Lexeme _ (LexKeyword _ _)) -> cspan "keyword" pcontent  -- for 'return'
                                                     _  -> pcontent)
                 NICon tp       -> signature env toLit isLiterate "type" qname (mangleConName qname) (pdocs $ showType env tp) $ cspan "constructor" pcontent
                 NITypeVar kind -> signature env toLit isLiterate "kind" qname qname (pdocs $ showKind env kind) $ cspan "type typevar" $ spanEffect kind pcontent
                 NITypeCon kind -> signature env toLit isLiterate "kind" qname (mangleTypeName qname) (pdocs $ showKind env kind) $ cspan "type" $ spanEffect kind pcontent
                 NIModule       -> signature env toLit isLiterate "module" qname (qualify qname nameNil) (pdocs $ showModule qname) (cspan "namespace" pcontent)
                 NIKind         -> span "kind" content -- todo: add pdocs?
=======
                 NIValue tp _ _    -> signature env toLit isLiterate "type" qname (mangle qname tp) (showType env tp) $
                                     (case lexeme of (Lexeme _ (LexKeyword _ _)) -> cspan "keyword" pcontent  -- for 'return'
                                                     _  -> pcontent)
                 NICon tp _      -> signature env toLit isLiterate "type" qname (mangleConName qname) (showType env tp) $ cspan "constructor" pcontent
                 NITypeVar kind -> signature env toLit isLiterate "kind" qname qname (showKind env kind) $ cspan "type typevar" $ spanEffect kind pcontent
                 NITypeCon kind -> signature env toLit isLiterate "kind" qname (mangleTypeName qname) (showKind env kind) $ cspan "type" $ spanEffect kind pcontent
                 NIModule       -> signature env toLit isLiterate "module" qname (qualify qname nameNil) (showModule qname) (cspan "namespace" pcontent)
                 NIKind         -> span "kind" content
>>>>>>> 47d5af1f
                )
          (Decl s name mname)
             -> (range:ranges, (startTag "span" ("decl-" ++ s ++ "\" id=\"" ++ linkEncode (nameLocal mname)) ++ content))
          (Block s)
             -> ((range:ranges), (startTag "span" s ++ content))
          (Error doc)
             -> ([range,range] ++ ranges, (startTag "span" ("error") ++ startTag "span" "popup" ++ tag "span" "popup-content" (cspan "keyword" "error: " ++ show doc) ++ content))
          (Warning doc)
             -> ([range,range] ++ ranges, (startTag "span" ("warning") ++ startTag "span" "popup" ++ tag "span" "popup-content" (cspan "keyword" "warning: " ++ show doc) ++ content))
          (Implicits doc)
             -> (ranges, content) -- shouldn't happen

    spanEffect kind
      = if (kind == kindLabel || kind == kindEffect)
         then span "effect"
         else id


    plainText acc ""       = reverse acc
    plainText acc ('<':cs) = plainText acc (drop 1 (dropWhile (/='>') cs))
    plainText acc (c:cs)   = plainText (c:acc) cs

showType env tp
  = concat $ highlight fmtHtml id (CtxType [] ":") "" 1 (compress [] (show (ppType env tp)))

showKind env k
  = concat $ highlight fmtHtml id (CtxType [] "::") "" 1 (compress [] (show (prettyKind (colors env) k)))

showModule qname
  = span "module" (fmtName qname)

compress acc []  = stringToBString $ reverse acc
compress acc (c:cs)
  = if (isSpace c)
     then compress (' ':acc) (dropWhile isSpace cs)
     else compress (c:acc) cs


fmtHtml :: Token Lexeme -> Lexeme -> String -> String
fmtHtml token _lexeme
  = case token of
      TokId _ _    -> fmtNameString
      TokOp _ _    -> cspan "operator" . fmtOpString
      TokTypeVar   -> cspan "type typevar" . fmtNameString
      TokTypeId _   -> cspan "type" . fmtNameString
      TokTypeOp _   -> cspan "type operator" . fmtNameString
      TokTypeKeyword   -> \s -> if (not (isKeywordOp s)) then cspan "type keyword" s else cspan "type keyword operator" s
      TokTypeSpecial   -> cspan "type special" . escapes
      TokTypeParam     -> cspan "type typeparam" . fmtNameString
      TokModule mid    -> cspan "namespace" . fmtNameString
      TokCons _         -> cspan "constructor" . fmtNameString
      TokNumber   -> cspan "number"
      TokString   -> cspan "string" . escapes
      TokSpecial  -> escapes
      TokKeyword  -> \s -> if (not (isKeywordOp s)) then cspan "keyword" s else cspan "keyword operator" s
      TokComment  -> cspan "comment" . escapes
      TokWhite    -> id
      TokError    -> escapes
      TokRichComment coms -> \s -> cspan "comment" (escapes s) -- (concatMap fmtComment coms)
{-
fmtComment :: TokenComment String -> String
fmtComment com
  = case com of
      ComText fmt     -> fmt
      ComUrl url      -> "<a href=\"http://" ++ url ++ "\">" ++ escapes url ++ "</a>"
      ComLine s       -> span "comment-line" ""
      ComEmph fmt     -> span "comment-emph" fmt
      ComPre fmt      -> span "comment-pre" (escapes fmt)
      ComPreBlock fmt -> span "comment-preblock" (escapes fmt)
      ComType fmts    -> span "comment-code" (concat fmts)
      ComCode fmts    -> span "comment-code" (concat fmts)
      ComCodeBlock cls fmts  -> span "comment-codeblock" (concat fmts)
-}


---------------------------------------------------------------------------------------------
--
---------------------------------------------------------------------------------------------

showDoc :: Env -> KGamma -> Gamma -> String -> String
showDoc env kgamma gamma [] = ""
showDoc env kgamma gamma doc
  = -- concat $ showLexemes env kgamma gamma [Lexeme rangeNull (LexComment (removeComment doc))]
    -- trace("showDoc:\n" ++ doc ++ "\n\n" ++ removeComment doc ++ "\n\n") $
    doctag "div" (prefix ++ "comment") $
    doctag "xmp" "" $
    capitalize $
    endWithDot $
    concatMap (fmtComment Nothing env kgamma gamma) $
    (lexComment "" 1 (removeComment doc))

showLexemes :: Env -> KGamma -> Gamma -> [Lexeme] -> [String]
showLexemes env kgamma gamma lexs
  = highlightLexemes fmtQualify (fmtLiterate Nothing env kgamma gamma) CtxNormal [] (fmtQualify lexs)
  where
    -- type identifier
    fmtQualify [Lexeme r0 (LexKeyword ":" doc), Lexeme r1 (LexId id)]
      = [Lexeme r0 (LexKeyword ":" doc), Lexeme r1 (tryQualifyType LexId id)]
    fmtQualify [Lexeme r0 (LexKeyword ":" doc), Lexeme r1 (LexOp id)]
      = [Lexeme r0 (LexKeyword ":" doc), Lexeme r1 (tryQualifyType LexOp id)]
    fmtQualify [Lexeme r0 (LexKeyword ":" doc), Lexeme r1 (LexSpecial "("), Lexeme r2 (LexSpecial ")")]
      = [Lexeme r0 (LexKeyword ":" doc), Lexeme r1 (LexId (qualify nameSystemCore (newName "()")))]

    -- module identifier
    fmtQualify [l0@(Lexeme r0 (LexKeyword "module" doc)), l1@(Lexeme r1 (LexWhite s)), Lexeme r2 (LexId id)]
      = [l0,l1,Lexeme r2 (LexModule id id)]

    -- single typed identifier
    fmtQualify (Lexeme r1 (LexId id) : Lexeme r2 (LexKeyword ":" doc) : lexs)
      = [Lexeme r1 (LexTypedId id (concatMap showLexeme lexs))] -- : Lexeme r2 (LexKeyword ":" doc) : lexs

    fmtQualify lexs
      = map fmtQualifyId lexs

    -- single identifier
    fmtQualifyId (Lexeme r1 (LexId id))
      = Lexeme r1 (tryQualify LexId id)
    fmtQualifyId (Lexeme r1 (LexOp id))
      = Lexeme r1 (tryQualify LexOp id)
    fmtQualifyId lex
      = lex



    tryQualify lex name
      = case gammaLookup name gamma of
          [(qname,InfoCon{})]    | nameCaseEqual (unqualify name) (unqualify qname) -> LexCons qname
          [(qname,_)]            | nameCaseEqual (unqualify name) (unqualify qname) -> lex qname
          [(_,InfoImport{infoFullName=qname})] -> LexModule name qname
          _  -> lex name

    tryQualifyType lex name
      = case kgammaLookup ctx name kgamma of
          Found qname kind -> lex qname
          _                -> lex name

    ctx = context env


fmtLiterate :: Maybe RangeMap -> Env -> KGamma -> Gamma -> Token Lexeme -> Lexeme -> String -> String
fmtLiterate mbRangeMap env kgamma gamma token lexeme s
  = let fmt = fmtHtml token lexeme s
    in case token of
         TokId qid tp | isQualified  qid || not (null tp)
                   -> linkFromId env qid tp gamma
         TokOp qid tp | isQualified qid  || not (null tp)
                   -> linkFromId env qid tp gamma
         TokTypeId id
                   -> linkFromTypeId env id kgamma fmt
         TokTypeOp id
                   -> linkFromTypeId env id kgamma fmt
         TokModule mid
                   -> atag (linkFromModName env mid "") fmt
         TokCons qid
                   -> -- atag (linkFromConName env qid) fmt
                      linkFromId env qid "" gamma
         _ -> fmt

linkFromId :: Env -> Name -> String -> Gamma -> String
linkFromId env name tp gamma
  = -- trace ("linkFromId: " ++ show name) $
    case gammaLookup name gamma of
      [(qname,InfoImport{})] -> signature env True True "module" qname (qualify qname nameNil) (showModule qname) $ cspan "namespace" $ fmtName (unqualify qname) -- atag (linkFromModName env qname) $ span "module" $ span "id" $ fmtName (unqualify qname)
      [(qname,info@InfoCon{})]-> signature env True True "type" qname (mangleConName qname) (showType env (infoType info)) $ cspan "constructor" $ fmtName (unqualify qname) -- atag (linkFromConName env qname) $ span "con" $ span "id" $ fmtName (unqualify qname)
      [(qname,info)]         -> signature env True True "type" qname (mangle qname (infoType info)) (showType env (infoType info)) $ fmtName (unqualify qname)
      results -> let filtered = if null tp then results
                                           else -- trace ("\n***linkFromId: " ++ show (name,tp) ++ ": " ++ show (map (show . ppType defaultEnv . infoType . snd) results)) $
                                                filter (\(qname,info) -> show (ppType defaultEnv (infoType info)) == tp) results
                 in case filtered of
                      [(qname,info)] -> -- atag (linkFromName env qname (infoType info)) $ span "id" $ fmtName (unqualify qname)
                                        signature env True True "type" qname (mangle qname (infoType info)) (showType env (infoType info)) $ fmtName (unqualify qname)
                      _ -> if (isQualified name)
                            then atag (linkFromIdName env name)
                                  ((if (isConstructorName name) then cspan "constructor" else id) (fmtName name))
                            else (if (isConstructorName name) then cspan "constructor" else id) (fmtName (unqualify name))

fmtTypeName :: Name -> String
fmtTypeName name
  = fmtNameString (show name)

fmtName :: Name -> String
fmtName name
  = let lqual = nameLocalQual name
        stem  = fmtNameString (show (unqualifyFull name))
    in (if null lqual then "" else cspan "localqualifier" (fmtNameString (lqual ++ "/"))) ++ stem

   {-
   let pname = name {- (pname,postfix) = canonicalSplit name -}
        pre = fmtNameString (show pname)
        post = "" -- if null postfix then "" else cspan "postfix" postfix
   in pre++post
   -}

fmtNameString :: String -> String
fmtNameString s
  = concatMap showChar (escapes s)
  where
    showChar '-'  = cspan "dash" "-"  -- non-breaking hyphen
    showChar '_'  = cspan "underscore" "_"
    showChar '/'  = cspan "fslash" "/"
    showChar c    = [c]

fmtOpString :: String -> String
fmtOpString "/"
  = cspan "divide" "/"
fmtOpString "-"
  = cspan "minus" "-"
fmtOpString s
  = escapes s

linkFromTypeId :: Env -> Name -> KGamma -> String -> String
linkFromTypeId env name kgamma content
  = case kgammaLookup (context env) name kgamma of
      Found qname kind
        -> -- atag (linkFromTypeName env qname) content
           signature env True True "kind" qname (mangleTypeName qname) (showKind env kind) $ content
      _ -> if isQualified name
            then atag (linkFromTypeName env name) content
            else content


linkFromIdName env qname
  = linkFromTypeNameX env (if (isConstructorName qname) then mangleConName qname else qname)

linkFromConName env qname
  = linkFromTypeNameX env (mangleConName qname)

linkFromModName env qname postfix
  = linkBaseX env (show qname) postfix

linkFromTypeName env qname
  = linkFromTypeNameX env (mangleTypeName qname)

linkFromTypeNameX env qname
  = linkBase env (nameModule qname) ++ "#" ++ linkEncode (nameLocal qname)


-- | Encode a link string with browser safe codes (ie. ' ' to '%20')
linkEncode s
  = asciiEncode False s


fmtComment :: Maybe RangeMap -> Env -> KGamma -> Gamma -> TokenComment Lexeme -> String
fmtComment mbRangeMap env kgamma gamma com
  = case com of
      ComText fmt     -> fmt
      ComUrl url      -> "<a href=\"" ++ url ++ "\">" ++ escapes url ++ "</a>"
      ComLine s       -> prefixspan "line" ""
      ComEmph fmt     -> prefixspan "emph" fmt
      ComPre fmt      -> prefixspan "pre" (escapes fmt)
      ComPreBlock fmt -> prefixBlockTag "pre" "preblock" (escapes fmt)
      ComCode lexs s   -> ptag "code" prefix (fmtLexs lexs)
      ComCodeBlock cls lexs s -> prefixBlockTag "pre" ("source unchecked " ++ cls) (span "plaincode" (escapes s) ++ span "nicecode" (fmtLexs lexs))
      ComCodeLit cls lexs s   -> prefixBlockTag "pre" ("source " ++ cls) (span "plaincode" (escapes s) ++ span "nicecode" (fmtLitLexs lexs))
      ComIndent n     -> concat (replicate n "&nbsp;")
      ComPar          -> "<br>"
  where
    fmtLexs lexs = concat $ dropColon lexs $ showLexemes env kgamma gamma lexs
    fmtLitLexs lexs = case mbRangeMap of
                        Nothing -> fmtLexs lexs
                        Just rm -> concat $ colorizeLexemes True (fmtLiterate mbRangeMap env kgamma gamma) rm env [] CtxNormal lexs

    dropColon (l:ls) (fmt:fmts) | ignore = drop (length (takeWhile lexemeIsWhite ls)) fmts
                                where ignore = case l of
                                                 Lexeme _ (LexKeyword ":" _)      -> True
                                                 Lexeme _ (LexKeyword "module" _) -> True
                                                 _ -> False
    dropColon _      fmts       = fmts


removeCommentOpenClose lex
  = case lex of
      Lexeme r (LexComment s) -> Lexeme r (LexComment (removeComment s))
      _ -> lex

removeComment s
  = case dropWhile isSpace s of
      ('/':'/':_)  -> align $ removeLineComments s
      ('/':'*':cs) -> align $ removeBlockComment cs
      _            -> s
  where
    removeLineComments s
      = unlines (map removeLineComment (lines s))
    removeLineComment line
      = let (pre,post) = Prelude.span isSpace line
        in case post of
          ('/':'/':cs)  -> pre ++ "  " ++ cs
          _ -> line

    removeBlockComment s
      = case reverse s of
          ('/':'*':cs) -> reverse cs  -- (dropWhile isSpace cs)
          _ -> s

    align s
      = unlines (alignLines (lines s))
    alignLines ls
      = let n = minimum (0:(map (length . takeWhile isSpace) (filter (not . null . dropWhile isSpace) ls)))
        in map (drop n) ls


atag link content
  = doctag "a" ("link\" href=\"" ++ link) content

doctag t cls
  = ptag t (if null cls then "" else ("doc " ++ cls))



---------------------------------------------------------------------------------------------
--
---------------------------------------------------------------------------------------------

linkModule env mod content
  = tag "a" ("module-link\" href=\"" ++ linkBase env mod ++ "\"") content


kindSignature :: Env -> Name -> Kind -> String -> String
kindSignature env qname kind content
  = signature env True True "kind" qname qname (showKind env kind) $ content

signature env toLit isLiterate knd qname mname scontent content
  = -- trace ("signature: " ++ show qname ++ " in context " ++ show (context env, isLiterate)) $
    popup linkTo (desc ++ {- span knd -} (scontent)) content
  where
    desc
      = if (knd == "module") --  qname == newName "return")
         then ""
         else showName ++ ": "

    showName
      = if isQualified qname
         then cspan "namespace" (fmtNameString (nameModule qname) ++ cspan "fslash last" "/") ++ (fmtName (unqualify qname))
         else fmtName qname

    linkTo
      = if isQualified mname
         then -- linkEncode
              (if (context env == qualifier qname && toLit == isLiterate)
                    then ""
                    else linkBaseX env (nameModule mname) (if toLit then "" else "-source"))
              ++ (if (nameIsNil mname) then "" else "#" ++ linkEncode (nameLocal mname))
         else ""

linkBase env modname
  = if (modname == show (context env))
     then ""
     else linkBaseX env modname ""

linkBaseX env modname postfix
  = let prefix = case filter (\(pre,base) -> isPrefix pre modname) (htmlBases env) of
                   ((_,base):_) -> base
                   _            -> ""
    in prefix ++ asciiEncode True modname ++ postfix ++ ".html"
  where
    isPrefix pre s
      = (pre == take (length pre) s)


popup link pop content
  = tag "a" ("pp" ++ if null link then "" else ("\" href=\"" ++ link)) (content ++ tag "span" "pc" pop)

cspan cls content  -- use cspan just for syntax highlighting; to save space we don't output a prefix
  = tag "span" cls content

span cls content
  = tag "span" (cls) content

prefixBlockTag t cls content
  = "\n" ++ prefixtag t cls content ++ "\n" -- add empty line (usually for correct markdown)

prefixtag :: String -> String -> String  -> String
prefixtag t cls content
  = ptag t (if null cls then "" else (prefix ++ cls)) content

prefixspan cls content
  = span (if null cls then "" else (prefix ++ cls)) content

ptag t cls content
  = tag t (if null cls then "" else (cls)) content

tag name cls content
  = startTag name cls ++ content ++ endTag name

startTag name cls
  = "<" ++ name ++ (if null cls then "" else (" class=\"" ++ shorten cls ++ "\"")) ++ ">"
endTag name
  = "</" ++ name ++ ">"

writeSpan :: Printer p => p -> String -> String -> IO ()
writeSpan p span content
  = write p ("<span class=\"" ++ prefix ++ span ++ "\">" ++ concatMap escape content ++ "</span>")

escapes s = concatMap escape s
escape '<'  = "&lt;"
escape '>'  = "&gt;"
escape '&'  = "&amp;"
-- for markdown in <code>
escape '*'  = "&#42;"
escape '_'  = "&#95;"
escape '`'  = "&#96;"
escape c    = [c]

prefix :: String
prefix
  = programName ++ " "

-- We shorten class names as it save significantly on the size of
-- generated HTML. For example. `std/core` source went from 1.4mb to about 1mb
-- just by shortening (including the classes popup and popup-content)
shorten classnames
  = unwords (map shortenWord (words classnames))
  where
    shortenWord s
      = case (Prelude.lookup s shorthands) of
                Just short -> short
                Nothing    -> s

shorthands :: [(String,String)]
shorthands = [
  ("keyword", "kw"),
  ("operator", "op"),
  ("type", "tp"),
  ("string", "st"),
  ("module", "mo"),
  ("identifier","id"),
  ("namespace", "mo"),
  ("constructor","co"),
  ("typeparam","tpp"),
  ("typevar","tv"),
  ("special","sp"),
  ("delimiter","dl"),
  ("localqualifier","lq")
 ]



capitalize s
  = case s of
      c:cs -> toUpper c : cs
      _    -> s

endWithDot s
  = case dropWhile isSpace (reverse s) of
      (c:cs) | not (c `elem` ".?!") -> reverse ('.':c:cs)
      _      -> s<|MERGE_RESOLUTION|>--- conflicted
+++ resolved
@@ -153,25 +153,14 @@
                in
                (ranges,
                 case info of
-<<<<<<< HEAD
-                 NIValue tp     -> signature env toLit isLiterate "type" qname (mangle qname tp) (pdocs $ showType env tp) $
+                 NIValue tp _ _ -> signature env toLit isLiterate "type" qname (mangle qname tp) (pdocs $ showType env tp) $
                                      (case lexeme of (Lexeme _ (LexKeyword _ _)) -> cspan "keyword" pcontent  -- for 'return'
                                                      _  -> pcontent)
-                 NICon tp       -> signature env toLit isLiterate "type" qname (mangleConName qname) (pdocs $ showType env tp) $ cspan "constructor" pcontent
+                 NICon tp _     -> signature env toLit isLiterate "type" qname (mangleConName qname) (pdocs $ showType env tp) $ cspan "constructor" pcontent
                  NITypeVar kind -> signature env toLit isLiterate "kind" qname qname (pdocs $ showKind env kind) $ cspan "type typevar" $ spanEffect kind pcontent
                  NITypeCon kind -> signature env toLit isLiterate "kind" qname (mangleTypeName qname) (pdocs $ showKind env kind) $ cspan "type" $ spanEffect kind pcontent
                  NIModule       -> signature env toLit isLiterate "module" qname (qualify qname nameNil) (pdocs $ showModule qname) (cspan "namespace" pcontent)
                  NIKind         -> span "kind" content -- todo: add pdocs?
-=======
-                 NIValue tp _ _    -> signature env toLit isLiterate "type" qname (mangle qname tp) (showType env tp) $
-                                     (case lexeme of (Lexeme _ (LexKeyword _ _)) -> cspan "keyword" pcontent  -- for 'return'
-                                                     _  -> pcontent)
-                 NICon tp _      -> signature env toLit isLiterate "type" qname (mangleConName qname) (showType env tp) $ cspan "constructor" pcontent
-                 NITypeVar kind -> signature env toLit isLiterate "kind" qname qname (showKind env kind) $ cspan "type typevar" $ spanEffect kind pcontent
-                 NITypeCon kind -> signature env toLit isLiterate "kind" qname (mangleTypeName qname) (showKind env kind) $ cspan "type" $ spanEffect kind pcontent
-                 NIModule       -> signature env toLit isLiterate "module" qname (qualify qname nameNil) (showModule qname) (cspan "namespace" pcontent)
-                 NIKind         -> span "kind" content
->>>>>>> 47d5af1f
                 )
           (Decl s name mname)
              -> (range:ranges, (startTag "span" ("decl-" ++ s ++ "\" id=\"" ++ linkEncode (nameLocal mname)) ++ content))
