// --------------------------------------------------------------
// Local mutable state defined as ambient control.
// This is a much nicer way to give semantics to state
// versus the state-monad encoding. However, implementations
// need to support frame "smashing" to implement this in constant
// stack space.
// --------------------------------------------------------------

ambient<s> val get : s
ambient<s> control set(x : s) : ()

fun local( init, action ) { // : (a,() -> <set<a>,get<a>|e> b) -> e b
  with val get = init
  with control set(x){
    mask<get> {
      with val get = x
      resume(())
    }
  }
  action()
}

<<<<<<< HEAD
fun localx(init1,init2,action) {
  val r = {
    with val get = init1
    with control set(x) {
      resume
    }
  }
  with val get = init2
  r(())
=======
fun localo( init, action ) { // : (a,() -> <set<a>,get<a>|e> b) -> e b
  with val get = init
  with control set(x){
    with override val get = x
    resume(())
  }
  action()
>>>>>>> f75d0bac
}

fun printn() {
  while{ get > 0 } {
    println((get:int))
    set(get - 1)
  }
}

fun test1() {
  with local(5)
  printn()
}

fun test2() : int {
  // this tests if the inject behind is working correctly:
  with val get = 41
  with local(0)
  set(get + 1)
  (0 + get + mask<get>{get})  // = 42!
}

// If we make the effect row closed, we can guarantee absence of
// `inject<get>` expressions in the action and thus make it safe
// without using the `inject behind` primitive.
fun local-closed1( init : s, action : () -> <get<s>,get<s>,set<s>> a ) : <get<s>> a {
  with val get = init
  with control set(x) {
    with val get = x
    fun k() : <get<_>,get<_>> _ { resume(()) } // help type inference... :-(
    k()
  }
  action()
}

fun local-closed2( init : s, action : () -> <get<s>,set<s>> a ) : <> a {
  with val get = init
  with control set(x) {
    with val get = x
    fun k() : <get<_>> _ { resume(()) }  // help type inference ... :-(
    k()
  }
  action()
}


fun main() {
  test1()
  test2().println
}<|MERGE_RESOLUTION|>--- conflicted
+++ resolved
@@ -20,17 +20,6 @@
   action()
 }
 
-<<<<<<< HEAD
-fun localx(init1,init2,action) {
-  val r = {
-    with val get = init1
-    with control set(x) {
-      resume
-    }
-  }
-  with val get = init2
-  r(())
-=======
 fun localo( init, action ) { // : (a,() -> <set<a>,get<a>|e> b) -> e b
   with val get = init
   with control set(x){
@@ -38,7 +27,6 @@
     resume(())
   }
   action()
->>>>>>> f75d0bac
 }
 
 fun printn() {
