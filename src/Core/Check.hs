--- conflicted
+++ resolved
@@ -1,339 +1,336 @@
------------------------------------------------------------------------------
--- Copyright 2012-2021, Microsoft Research, Daan Leijen.
---
--- This is free software; you can redistribute it and/or modify it under the
--- terms of the Apache License, Version 2.0. A copy of the License can be
--- found in the LICENSE file at the root of this distribution.
------------------------------------------------------------------------------
-{-    Typechecker for Core-F
--}
------------------------------------------------------------------------------
-
-module Core.Check (checkCore) where
-
-import Control.Monad
-import qualified Control.Monad.Fail as F
-import Control.Applicative
-import Lib.Trace
-import Lib.PPrint
-import Common.Failure
-import Common.NamePrim( nameYieldOp )
-import Common.Name
-import Common.Unique
-import Common.Error
-import Common.Range
-<<<<<<< HEAD
-import Common.Syntax( DefSort(..) )
-=======
-import Common.Unique
->>>>>>> 288175de
-
-import Core.Core hiding (check)
-import qualified Core.Core as Core
-import qualified Core.Pretty as PrettyCore
-import Core.CoreVar
--- import Core.Monadic( monType )
-
-import Kind.Kind
-import Type.Type
-import Type.TypeVar
-import Type.Assumption
-import Type.Pretty
-import Type.Kind
-import Type.TypeVar
-import Type.Unify( unify, runUnify )
-import qualified Type.Operations as Op ( instantiateNoEx )
-
-import qualified Data.Set as S
-
-checkCore :: Bool -> Bool -> Env -> Gamma -> CorePhase ()
-checkCore liberalEffects allowPartialApps prettyEnv gamma
-  = do uniq      <- unique
-       defGroups <- getCoreDefs
-       case checkDefGroups defGroups (return ()) of
-          Check c -> case c uniq (CEnv liberalEffects allowPartialApps gamma prettyEnv []) of
-                      Ok x _  -> return x
-                      Err doc -> liftError (warningMsg (rangeNull, doc))
-
-
-
-
-{--------------------------------------------------------------------------
-  Checking monad
---------------------------------------------------------------------------}
-newtype Check a = Check (Int -> CheckEnv -> Result a)
-
-data CheckEnv = CEnv{ liberalEff :: Bool, allowPartialApps :: Bool, gamma :: Gamma, prettyEnv :: Env, currentDef :: [Def] }
-
-data Result a = Ok a Int
-              | Err Doc
-
-instance Functor Check where
-  fmap f (Check c)  = Check (\u env -> case c u env of Ok x u' -> Ok (f x) u'
-                                                       Err doc -> Err doc)
-
-instance Applicative Check where
-  pure  = return
-  (<*>) = ap
-
-instance Monad Check where
-  return x      = Check (\u g -> Ok x u)
-  (Check c) >>= f  = Check (\u g -> case c u g of
-                                      Ok x u' -> case f x of
-                                                   Check d -> d u' g
-                                      Err doc -> Err doc)
-
-instance F.MonadFail Check where
-  fail s        = Check (\u g -> Err (text (show (defName (head (currentDef g)))) <.> colon <+> text s))
-
-instance HasUnique Check where
-  updateUnique f = Check (\u g -> Ok u (f u))
-  setUnique  i   = Check (\u g -> Ok () i)
-
-extendGamma :: [(Name,NameInfo)] -> Check a -> Check a
-extendGamma ex (Check c) = Check (\u env -> c u env{ gamma = (gammaExtends ex (gamma env)) })
-
-withDef :: Def -> Check a -> Check a
-withDef def (Check c)
-  = -- trace ("checking: " ++ show (defName def)) $
-    Check (\u env -> c u env{ currentDef = def : (currentDef env) })
-
-getEnv :: Check CheckEnv
-getEnv
-  = Check (\u env -> Ok env u)
-
-getGamma :: Check Gamma
-getGamma
-  = do env <- getEnv
-       return (gamma env)
-
-lookupVar :: Name -> Check Scheme
-lookupVar name
-  = do gamma <- getGamma
-       case gammaLookupQ name gamma of
-         [info] -> return (infoType info)
-         []     -> fail ("unknown variable: " ++ show name)
-         _      -> fail ("cannot pick overloaded variable: " ++ show name)
-
-failDoc :: (Env -> Doc) -> Check a
-failDoc fdoc
-  = Check (\u env -> Err (fdoc (prettyEnv env) <-> ppDefs (prettyEnv env) (currentDef env)))
-
-ppDefs :: Env -> [Def] -> Doc
-ppDefs env []
-  = Lib.PPrint.empty
-ppDefs env defs
-  = text "in definition:" <+> tupled (map (text.show.defName) defs)
-    <-> prettyDef (head defs) env
-
-checkTName :: TName -> Check TName
-checkTName (TName name tp)
-  = do tp' <- checkType tp
-       return (TName name tp')
-
-
-checkType :: Type -> Check Type
-checkType tp
-  = return tp
-
-{--------------------------------------------------------------------------
-  Definition groups
-
-  To check a recursive definition group, we assume the type for each
-  definition is correct, add all of those to the environment, then check
-  each definition
---------------------------------------------------------------------------}
-
-checkDefGroups :: DefGroups -> Check a -> Check a
-checkDefGroups [] body
-  = body
-checkDefGroups (dgroup:dgroups) body
-  = checkDefGroup dgroup (checkDefGroups dgroups body)
-
-checkDefGroup :: DefGroup -> Check a -> Check a
-checkDefGroup defGroup body
-  = let defs = case defGroup of
-                DefRec defs   -> defs
-                DefNonRec def -> [def]
-        env  = map coreDefInfo defs
-    in extendGamma env $
-       do mapM_ checkDef defs
-          body
-
-checkDef :: Def -> Check ()
-checkDef d
-  = withDef d $
-    do tp <- check (defExpr d)
-       dtp <- checkType (defType d)
-       -- trace ("deftype: " ++ show (defType d) ++ "\ninferred: " ++ show tp) $ return ()
-       matchSub "checking annotation on definition" (prettyDef d) (dtp) tp
-
-coreNameInfo :: TName -> (Name,NameInfo)
-coreNameInfo tname = coreNameInfoX 
-  where
-    coreNameInfoX 
-      = (getName tname, createNameInfoX Public (getName tname) DefVal rangeNull (typeOf tname))
-
-{--------------------------------------------------------------------------
-  Expressions
---------------------------------------------------------------------------}
-
-check :: Expr -> Check Type
-check expr
-  = case expr of
-      Lam pars eff body
-        -> do tpRes <- extendGamma (map coreNameInfo pars) (check body)
-              pars' <- mapM checkTName pars
-              return (typeFun [(name,tp) | TName name tp <- pars'] eff tpRes)
-      Var tname info
-        -> checkType $ typeOf tname
-      Con tname info
-        -> return $ typeOf tname
-      App fun args
-        -> do tpFun <- check fun
-              tpArgs <- mapM check args
-              case splitFunType tpFun of
-                Nothing -> fail "expecting function type in application"
-                Just (tpPars,eff,tpRes)
-                  -> do -- env <- getEnv
-                        --when (length tpPars /= length args + n) $
-                        --  failDoc (\env -> text "wrong number of arguments in application: " <+> prettyExpr expr env)
-                        env <- getEnv
-                        if (allowPartialApps env)
-                         then do sequence_ [matchSub "comparing formal and actual argument" (prettyExpr expr) formal actual | ((argname,formal),actual) <- zip tpPars tpArgs]
-                                 let morePars = drop (length tpArgs) tpPars
-                                 if (null morePars)
-                                  then return tpRes
-                                  else return (TFun morePars eff tpRes)
-                         else do sequence_ [matchSub "comparing formal and actual argument" (prettyExpr expr) formal actual | ((argname,formal),actual) <- zip tpPars tpArgs]
-                                 return tpRes
-      TypeLam tvars body
-        -> do tp <- check body
-              return (quantifyType tvars tp)
-      TypeApp e tps
-        -> do tpTForall <- check e
-              let (tvars,_,tp) = splitPredType tpTForall
-              -- We can use actual equality for kinds, because any kind variables will have been
-              -- substituted when doing kind application (above)
-              -- when (length tps /= length tvars || or [getKind t /= getKind tp | (t,tp) <- zip tvars tps]) $
-              when (length tps > length tvars || or [getKind t /= getKind tp | (t,tp) <- zip tvars tps]) $
-                failDoc (\env -> let penv = env{coreShowTypes=True,showKinds=True}
-                                 in text "kind error in type application:" <+> prettyExpr expr penv </> text " applied to: " <+> ppType penv tpTForall)
-              return (tForall (drop (length tps) tvars) [] (subNew (zip tvars tps) |-> tp))
-      Lit lit
-        -> return (typeOf lit)
-
-      Let defGroups body
-        -> checkDefGroups defGroups (check body)
-
-      Case exprs branches
-        -> do tpScrutinees <- mapM check exprs
-              tpBranchess   <- mapM (checkBranch tpScrutinees) branches
-              mapConseqM (match "verifying that all branches have the same type" (prettyExpr expr)) (concat tpBranchess)
-              return (head (head tpBranchess))
-
-mapConseqM f (tp1:tp2:tps)
-  = do f tp1 tp2
-       mapConseqM f (tp2:tps)
-mapConseqM f _
-  = return ()
-
-{--------------------------------------------------------------------------
-  Type of a branch
---------------------------------------------------------------------------}
-
-checkBranch :: [Type] -> Branch -> Check [Type]
-checkBranch tpScrutinees b@(Branch patterns guard)
-  = do mapM_ checkPattern (zip tpScrutinees patterns)
-       let vars = [coreNameInfo tname | tname <- S.toList (bv patterns)]
-       extendGamma vars (mapM checkGuard guard)
-
-
-checkGuard (Guard guard expr)
-  = do gtp <- check guard
-       match "verify that the guard is a boolean expression" (prettyExpr guard) gtp typeBool
-       check expr
-
-checkPattern :: (Type,Pattern) -> Check ()
-checkPattern (tpScrutinee,pat)
-  = case pat of
-      PatCon tname args _ tpargs exists resTp coninfo skip
-        -> -- (if (null exists) then id else (trace ("check existential pattern: " ++ show exists ++ ", " ++ show tpScrutinee))) $
-           do -- constrArgs <- findConstrArgs (prettyPattern pat) tpScrutinee (getName tname)
-              mapM_  checkPattern  (zip tpargs args)
-      PatVar tname _ -> match "comparing constructor argument to case annotation" (prettyPattern pat) tpScrutinee (typeOf tname)
-      PatLit lit     -> match "comparing literal pattern to scrutinee" (prettyPattern pat) tpScrutinee (typeOf lit)
-      PatWild        -> return ()
-
-
-{--------------------------------------------------------------------------
-  Util
---------------------------------------------------------------------------}
-
--- Find the types of the arguments of a constructor,
--- given the type of the result of the constructor
-findConstrArgs :: (Env -> Doc) -> Type -> Name -> Check [Type]
-findConstrArgs fdoc tpScrutinee con
-  = do tpCon <- lookupVar con
-       -- Until we add qualifiers to constructor types, the list of predicates
-       -- returned by instantiate' must always be empty
-       (_,_,tpConInst,_) <- Op.instantiateNoEx rangeNull tpCon
-       let Just (tpArgs, eff, tpRes) = splitFunType tpConInst
-       ures <- runUnify (unify tpRes tpScrutinee)
-       case ures of
-        (Left error, _)  -> showCheck "comparing scrutinee with branch type" "cannot unify" tpRes tpScrutinee fdoc
-        (Right _, subst) -> return $ (subst |-> map snd tpArgs)
-
-matchSub :: String -> (Env -> Doc) -> Type -> Type -> Check ()
-matchSub when fdoc a b
-  = do env <- getEnv
-       if (not (liberalEff env))
-        then match when fdoc a b
-        else -- check if b can be used as an a
-              case (splitFunType a, splitFunType b) of
-                (Just (targs1,teff1,tres1), Just (targs2,teff2,tres2)) | length targs1 == length targs2
-                  -> do match when fdoc tres1 tres2
-                        sequence_ [match when fdoc targ1 targ2 | ((_,targ1),(_,targ2)) <- zip targs1 targs2]
-                        matchSubEff when fdoc teff1 teff2
-                _ -> match when fdoc a b
-
-matchSubEff :: String -> (Env -> Doc) -> Type -> Type -> Check ()
-matchSubEff when fdoc eff1 eff2
-  = let (ls1,tl1) = extractHandledEffect eff1
-        (ls2,tl2) = extractHandledEffect eff2
-    in if (length ls1 /= length ls2)
-        then showCheck "handled effects do not match" when eff1 eff2 fdoc
-        else do sequence_ [match when fdoc targ1 targ2 | (targ1,targ2) <- zip ls1 ls2]
-                return ()
-
-
--- In Core, when we are comparing types, we are interested in exact
--- matches only.
-match :: String -> (Env -> Doc) -> Type -> Type -> Check ()
-match when fdoc a b
-  = do ures <- runUnify (unify a b)
-       case ures of
-         (Left error, _)  -> showCheck ("cannot unify (" ++ show error ++ ")") when a b fdoc
-         (Right _, subst) -> if subIsNull subst
-                              then return ()
-                              else do showCheck "non-empty substitution" when a b (\env -> text "")
-                                      return ()
-
--- Print unification error
-showCheck :: String -> String -> Type -> Type -> (Env -> Doc) -> Check a
-showCheck err when a b fdoc
-  = failDoc (showMessage err when a b fdoc)
-
-showMessage err when a b fdoc env
-  = let [docA,docB] = niceTypes env [a,b]
-    in align $ vcat [ text err
-                     , text "     " <.> docA
-                     , text "  =~ " <.> docB
-                     , text "when" <+> text when
-                     , indent 2 (fdoc env)
-                     -- , text $ (show a) ++ "\n" ++ (show b)
-                     ]
-
-prettyExpr e env = PrettyCore.prettyExpr env e
-prettyPattern e env = snd (PrettyCore.prettyPattern env e)
-prettyDef d env     = PrettyCore.prettyDef env d
+-----------------------------------------------------------------------------
+-- Copyright 2012-2021, Microsoft Research, Daan Leijen.
+--
+-- This is free software; you can redistribute it and/or modify it under the
+-- terms of the Apache License, Version 2.0. A copy of the License can be
+-- found in the LICENSE file at the root of this distribution.
+-----------------------------------------------------------------------------
+{-    Typechecker for Core-F
+-}
+-----------------------------------------------------------------------------
+
+module Core.Check (checkCore) where
+
+import Control.Monad
+import qualified Control.Monad.Fail as F
+import Control.Applicative
+import Lib.Trace
+import Lib.PPrint
+import Common.Failure
+import Common.NamePrim( nameYieldOp )
+import Common.Name
+import Common.Unique
+import Common.Error
+import Common.Range
+import Common.Syntax( DefSort(..) )
+import Common.Unique
+
+import Core.Core hiding (check)
+import qualified Core.Core as Core
+import qualified Core.Pretty as PrettyCore
+import Core.CoreVar
+-- import Core.Monadic( monType )
+
+import Kind.Kind
+import Type.Type
+import Type.TypeVar
+import Type.Assumption
+import Type.Pretty
+import Type.Kind
+import Type.TypeVar
+import Type.Unify( unify, runUnify )
+import qualified Type.Operations as Op ( instantiateNoEx )
+
+import qualified Data.Set as S
+
+checkCore :: Bool -> Bool -> Env -> Gamma -> CorePhase ()
+checkCore liberalEffects allowPartialApps prettyEnv gamma
+  = do uniq      <- unique
+       defGroups <- getCoreDefs
+       case checkDefGroups defGroups (return ()) of
+          Check c -> case c uniq (CEnv liberalEffects allowPartialApps gamma prettyEnv []) of
+                      Ok x _  -> return x
+                      Err doc -> liftError (warningMsg (rangeNull, doc))
+
+
+
+
+{--------------------------------------------------------------------------
+  Checking monad
+--------------------------------------------------------------------------}
+newtype Check a = Check (Int -> CheckEnv -> Result a)
+
+data CheckEnv = CEnv{ liberalEff :: Bool, allowPartialApps :: Bool, gamma :: Gamma, prettyEnv :: Env, currentDef :: [Def] }
+
+data Result a = Ok a Int
+              | Err Doc
+
+instance Functor Check where
+  fmap f (Check c)  = Check (\u env -> case c u env of Ok x u' -> Ok (f x) u'
+                                                       Err doc -> Err doc)
+
+instance Applicative Check where
+  pure  = return
+  (<*>) = ap
+
+instance Monad Check where
+  return x      = Check (\u g -> Ok x u)
+  (Check c) >>= f  = Check (\u g -> case c u g of
+                                      Ok x u' -> case f x of
+                                                   Check d -> d u' g
+                                      Err doc -> Err doc)
+
+instance F.MonadFail Check where
+  fail s        = Check (\u g -> Err (text (show (defName (head (currentDef g)))) <.> colon <+> text s))
+
+instance HasUnique Check where
+  updateUnique f = Check (\u g -> Ok u (f u))
+  setUnique  i   = Check (\u g -> Ok () i)
+
+extendGamma :: [(Name,NameInfo)] -> Check a -> Check a
+extendGamma ex (Check c) = Check (\u env -> c u env{ gamma = (gammaExtends ex (gamma env)) })
+
+withDef :: Def -> Check a -> Check a
+withDef def (Check c)
+  = -- trace ("checking: " ++ show (defName def)) $
+    Check (\u env -> c u env{ currentDef = def : (currentDef env) })
+
+getEnv :: Check CheckEnv
+getEnv
+  = Check (\u env -> Ok env u)
+
+getGamma :: Check Gamma
+getGamma
+  = do env <- getEnv
+       return (gamma env)
+
+lookupVar :: Name -> Check Scheme
+lookupVar name
+  = do gamma <- getGamma
+       case gammaLookupQ name gamma of
+         [info] -> return (infoType info)
+         []     -> fail ("unknown variable: " ++ show name)
+         _      -> fail ("cannot pick overloaded variable: " ++ show name)
+
+failDoc :: (Env -> Doc) -> Check a
+failDoc fdoc
+  = Check (\u env -> Err (fdoc (prettyEnv env) <-> ppDefs (prettyEnv env) (currentDef env)))
+
+ppDefs :: Env -> [Def] -> Doc
+ppDefs env []
+  = Lib.PPrint.empty
+ppDefs env defs
+  = text "in definition:" <+> tupled (map (text.show.defName) defs)
+    <-> prettyDef (head defs) env
+
+checkTName :: TName -> Check TName
+checkTName (TName name tp)
+  = do tp' <- checkType tp
+       return (TName name tp')
+
+
+checkType :: Type -> Check Type
+checkType tp
+  = return tp
+
+{--------------------------------------------------------------------------
+  Definition groups
+
+  To check a recursive definition group, we assume the type for each
+  definition is correct, add all of those to the environment, then check
+  each definition
+--------------------------------------------------------------------------}
+
+checkDefGroups :: DefGroups -> Check a -> Check a
+checkDefGroups [] body
+  = body
+checkDefGroups (dgroup:dgroups) body
+  = checkDefGroup dgroup (checkDefGroups dgroups body)
+
+checkDefGroup :: DefGroup -> Check a -> Check a
+checkDefGroup defGroup body
+  = let defs = case defGroup of
+                DefRec defs   -> defs
+                DefNonRec def -> [def]
+        env  = map coreDefInfo defs
+    in extendGamma env $
+       do mapM_ checkDef defs
+          body
+
+checkDef :: Def -> Check ()
+checkDef d
+  = withDef d $
+    do tp <- check (defExpr d)
+       dtp <- checkType (defType d)
+       -- trace ("deftype: " ++ show (defType d) ++ "\ninferred: " ++ show tp) $ return ()
+       matchSub "checking annotation on definition" (prettyDef d) (dtp) tp
+
+coreNameInfo :: TName -> (Name,NameInfo)
+coreNameInfo tname = coreNameInfoX 
+  where
+    coreNameInfoX 
+      = (getName tname, createNameInfoX Public (getName tname) DefVal rangeNull (typeOf tname))
+
+{--------------------------------------------------------------------------
+  Expressions
+--------------------------------------------------------------------------}
+
+check :: Expr -> Check Type
+check expr
+  = case expr of
+      Lam pars eff body
+        -> do tpRes <- extendGamma (map coreNameInfo pars) (check body)
+              pars' <- mapM checkTName pars
+              return (typeFun [(name,tp) | TName name tp <- pars'] eff tpRes)
+      Var tname info
+        -> checkType $ typeOf tname
+      Con tname info
+        -> return $ typeOf tname
+      App fun args
+        -> do tpFun <- check fun
+              tpArgs <- mapM check args
+              case splitFunType tpFun of
+                Nothing -> fail "expecting function type in application"
+                Just (tpPars,eff,tpRes)
+                  -> do -- env <- getEnv
+                        --when (length tpPars /= length args + n) $
+                        --  failDoc (\env -> text "wrong number of arguments in application: " <+> prettyExpr expr env)
+                        env <- getEnv
+                        if (allowPartialApps env)
+                         then do sequence_ [matchSub "comparing formal and actual argument" (prettyExpr expr) formal actual | ((argname,formal),actual) <- zip tpPars tpArgs]
+                                 let morePars = drop (length tpArgs) tpPars
+                                 if (null morePars)
+                                  then return tpRes
+                                  else return (TFun morePars eff tpRes)
+                         else do sequence_ [matchSub "comparing formal and actual argument" (prettyExpr expr) formal actual | ((argname,formal),actual) <- zip tpPars tpArgs]
+                                 return tpRes
+      TypeLam tvars body
+        -> do tp <- check body
+              return (quantifyType tvars tp)
+      TypeApp e tps
+        -> do tpTForall <- check e
+              let (tvars,_,tp) = splitPredType tpTForall
+              -- We can use actual equality for kinds, because any kind variables will have been
+              -- substituted when doing kind application (above)
+              -- when (length tps /= length tvars || or [getKind t /= getKind tp | (t,tp) <- zip tvars tps]) $
+              when (length tps > length tvars || or [getKind t /= getKind tp | (t,tp) <- zip tvars tps]) $
+                failDoc (\env -> let penv = env{coreShowTypes=True,showKinds=True}
+                                 in text "kind error in type application:" <+> prettyExpr expr penv </> text " applied to: " <+> ppType penv tpTForall)
+              return (tForall (drop (length tps) tvars) [] (subNew (zip tvars tps) |-> tp))
+      Lit lit
+        -> return (typeOf lit)
+
+      Let defGroups body
+        -> checkDefGroups defGroups (check body)
+
+      Case exprs branches
+        -> do tpScrutinees <- mapM check exprs
+              tpBranchess   <- mapM (checkBranch tpScrutinees) branches
+              mapConseqM (match "verifying that all branches have the same type" (prettyExpr expr)) (concat tpBranchess)
+              return (head (head tpBranchess))
+
+mapConseqM f (tp1:tp2:tps)
+  = do f tp1 tp2
+       mapConseqM f (tp2:tps)
+mapConseqM f _
+  = return ()
+
+{--------------------------------------------------------------------------
+  Type of a branch
+--------------------------------------------------------------------------}
+
+checkBranch :: [Type] -> Branch -> Check [Type]
+checkBranch tpScrutinees b@(Branch patterns guard)
+  = do mapM_ checkPattern (zip tpScrutinees patterns)
+       let vars = [coreNameInfo tname | tname <- S.toList (bv patterns)]
+       extendGamma vars (mapM checkGuard guard)
+
+
+checkGuard (Guard guard expr)
+  = do gtp <- check guard
+       match "verify that the guard is a boolean expression" (prettyExpr guard) gtp typeBool
+       check expr
+
+checkPattern :: (Type,Pattern) -> Check ()
+checkPattern (tpScrutinee,pat)
+  = case pat of
+      PatCon tname args _ tpargs exists resTp coninfo skip
+        -> -- (if (null exists) then id else (trace ("check existential pattern: " ++ show exists ++ ", " ++ show tpScrutinee))) $
+           do -- constrArgs <- findConstrArgs (prettyPattern pat) tpScrutinee (getName tname)
+              mapM_  checkPattern  (zip tpargs args)
+      PatVar tname _ -> match "comparing constructor argument to case annotation" (prettyPattern pat) tpScrutinee (typeOf tname)
+      PatLit lit     -> match "comparing literal pattern to scrutinee" (prettyPattern pat) tpScrutinee (typeOf lit)
+      PatWild        -> return ()
+
+
+{--------------------------------------------------------------------------
+  Util
+--------------------------------------------------------------------------}
+
+-- Find the types of the arguments of a constructor,
+-- given the type of the result of the constructor
+findConstrArgs :: (Env -> Doc) -> Type -> Name -> Check [Type]
+findConstrArgs fdoc tpScrutinee con
+  = do tpCon <- lookupVar con
+       -- Until we add qualifiers to constructor types, the list of predicates
+       -- returned by instantiate' must always be empty
+       (_,_,tpConInst,_) <- Op.instantiateNoEx rangeNull tpCon
+       let Just (tpArgs, eff, tpRes) = splitFunType tpConInst
+       ures <- runUnify (unify tpRes tpScrutinee)
+       case ures of
+        (Left error, _)  -> showCheck "comparing scrutinee with branch type" "cannot unify" tpRes tpScrutinee fdoc
+        (Right _, subst) -> return $ (subst |-> map snd tpArgs)
+
+matchSub :: String -> (Env -> Doc) -> Type -> Type -> Check ()
+matchSub when fdoc a b
+  = do env <- getEnv
+       if (not (liberalEff env))
+        then match when fdoc a b
+        else -- check if b can be used as an a
+              case (splitFunType a, splitFunType b) of
+                (Just (targs1,teff1,tres1), Just (targs2,teff2,tres2)) | length targs1 == length targs2
+                  -> do match when fdoc tres1 tres2
+                        sequence_ [match when fdoc targ1 targ2 | ((_,targ1),(_,targ2)) <- zip targs1 targs2]
+                        matchSubEff when fdoc teff1 teff2
+                _ -> match when fdoc a b
+
+matchSubEff :: String -> (Env -> Doc) -> Type -> Type -> Check ()
+matchSubEff when fdoc eff1 eff2
+  = let (ls1,tl1) = extractHandledEffect eff1
+        (ls2,tl2) = extractHandledEffect eff2
+    in if (length ls1 /= length ls2)
+        then showCheck "handled effects do not match" when eff1 eff2 fdoc
+        else do sequence_ [match when fdoc targ1 targ2 | (targ1,targ2) <- zip ls1 ls2]
+                return ()
+
+
+-- In Core, when we are comparing types, we are interested in exact
+-- matches only.
+match :: String -> (Env -> Doc) -> Type -> Type -> Check ()
+match when fdoc a b
+  = do ures <- runUnify (unify a b)
+       case ures of
+         (Left error, _)  -> showCheck ("cannot unify (" ++ show error ++ ")") when a b fdoc
+         (Right _, subst) -> if subIsNull subst
+                              then return ()
+                              else do showCheck "non-empty substitution" when a b (\env -> text "")
+                                      return ()
+
+-- Print unification error
+showCheck :: String -> String -> Type -> Type -> (Env -> Doc) -> Check a
+showCheck err when a b fdoc
+  = failDoc (showMessage err when a b fdoc)
+
+showMessage err when a b fdoc env
+  = let [docA,docB] = niceTypes env [a,b]
+    in align $ vcat [ text err
+                     , text "     " <.> docA
+                     , text "  =~ " <.> docB
+                     , text "when" <+> text when
+                     , indent 2 (fdoc env)
+                     -- , text $ (show a) ++ "\n" ++ (show b)
+                     ]
+
+prettyExpr e env = PrettyCore.prettyExpr env e
+prettyPattern e env = snd (PrettyCore.prettyPattern env e)
+prettyDef d env     = PrettyCore.prettyDef env d